--- conflicted
+++ resolved
@@ -1,5 +1,3 @@
-<<<<<<< HEAD
-=======
 # Translations template for PROJECT.
 # Copyright (C) 2025 MESH Research
 # This file is distributed under the same license as the PROJECT project.
@@ -3393,4 +3391,3 @@
 #: /Users/ianscott/Development/knowledge-commons-works/tests/fixtures/identifiers.py:168
 msgid "NEH Record ID"
 msgstr ""
->>>>>>> 371eb763
