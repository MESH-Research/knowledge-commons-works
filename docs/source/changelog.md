<!-- This file is part of Knowledge Commons Works. -->
<!-- Copyright (C) 2024-2025 Mesh Research. -->

# Changes

<<<<<<< HEAD
=======
## 0.5.4 (2025-08-14)

- Bug fixes
    - Fixed a bug where a collection inclusion request's detail page weren't displaying properly when viewed from the collection page.
    - Allowed proper display of special characters (slash, ampersand, etc.) in the publication information line of search result items.
- Footer
    - Added NSF grant statement
    - Improved text contrast for accessibility

>>>>>>> 2b32dc13
## 0.5.3 (2025-07-17)

- Group collections
    - Fixed a bug where the groups that facilitate proper permissions for group-based collections were not being assigned correctly as members of the collections.
    - Added a new CLI command and service class to allow admins to check the group memberships of all communities and fix them if necessary.
- Remote user data service
    - Centralized the creation of roles related to KC groups in invenio-group-collections-kcworks.
    - Regularized the owner role name for linked group collections to use "administrator" where previously we had duplicated "admin" and "administrator" roles (because of API response inconsistency).
- Importer
    - Fixed a bug where the importer was not correctly handling the case where a record was already published in a collection and the user was trying to add it to the same collection again.
    - Added ability to override the auto-generated created date of a record when importing it.
    - Added handling of community addition events for imported records (to support upcoming stats dashboard).
- Documentation
    - Added developer documentation of the new group collections checking CLI command.
    - Added developer documentation about working with user data.
    - Minor updates to installation instructions.
- Testing
    - Added new -S flag to run-tests.sh to skip the translation build step.
    - Silenced deprecation warnings during GH tests workflow.
    - Test runner script now checks for running docker-compose projects and warns if they are found.
    - Added new integration tests for the new group collections checker.
    - Updated tests related to group collection roles and permissions.
    - Miscellaneous test fixture updates and test fixes.
- Build
    - Updated versions of forked Invenio dependencies: invenio-communities, invenio-rdm-records, invenio-vocabularies.
- Public roadmap updates

## 0.5.2 (2025-05-29)

- Added a new CLI command to allow admins to bulk update a single metadata field to a single new fixed value for every record in a collection.
- Added public roadmap to the documentation.

## 0.5.1 (2025-05-13)

- Removed BETA status from the site.
    - Also changed the welcome email templates to remove the BETA status.
- Upload form
    - Improved validation of the AdditionalTitlesField and AdditionalDescriptionsField.
- Bug fixes
    - Improved the search used by the "My Works" dashboard tab.
    - Fixed bugs in upload form error handling.
    - Fixed minor layout issues in the upload form.
    - Fixed a bug where the languages field was not being populated correctly from the client-side form state.
    - Updated the language subfield of AdditionalTitlesField and AdditionalDescriptionsField to use a new SingleLanguageSelector component
      that also populates and preserves the value properly from the client-side form state.
- Themeing
    - Minor tweaks to the alignment in AdditionalDescriptionsField
- Testing
    - Added new jest tests for upload form validation, the languages field, the access rights field, and the additional descriptions and additional titles fields.
- Documentation
    - Added developer documentation of workflow for adding a new custom extension to KCWorks.

## 0.5.0-beta13 (2025-05-05)

- Dashboard
    - Added a new "My Works" dashboard tab that links to a search for works the user has contributed to.
    - Reworded other tabs to be clearer about what they contain.
- Bug fixes
    - Fixed missing "email" scheme for contributor identifiers.
    - Fixed bug where users with permissions couldn't see the action buttons to manage collections with editing restrictions on the detail page.
    - Addressed complaints about non-primary contributors being displayed in the creators list under
      the detail page work title by truncating that list to the first three contributors. The full
      list is still displayed on the "Contributors" tab. Work owners can adjust the creators order
      on the upload form to determine which three contributors appear first.
- Testing
    - Added a new Github Actions workflow to run Ghost Inspector tests on the staging and production sites.
- Documentation
    - Minor documentation fixes.

## 0.4.0-beta12 (2025-04-30)

- Per-field editing permissions for collections, along with UI for managing them.
    - Before publishing to a collection or adding a work to a collection:
        - Alerts users when a collection has editing restrictions for some fields.
        - Alerts users when a collection will restrict removal of a work from the collection once it is published.
        - Confirms the user's acceptance of the collection's editing restrictions before publishing or submitting a request.
    - After publishing or submitting a request:
        - Displays appropriate reminders to users with the appropriate permissions to manage the collection.
        - Displays error messages if the user attempts to edit restricted fields on the upload form.
        - Displays a warning if the user attempts to remove a work from a collection that has restricted work removal.
- Bug fixes
    - Fixed a bug where an ORCID id was not accepted if it was formatted as a URL. These will not be accepted by the upload form.
    - Style fixes for some upload form widgets.
- Stability
    - Major refactoring of the upload form error handling and error messages. This includes more reliable integration of client-side validation with server-side validation.
    - Major refactoring of the detail page to make state management more robust and maintainable.
    - Project reorganization to move main project files (pyproject.toml, etc.) to the root directory.
- Documentation
    - Restructured the documentation for better navigation.
    - Added documentation for content moderation for admins.
    - Added documentation of known issues.
    - Added documentation of the new per-field editing permissions for collections.
    - Added more developer documentation, including updated installation instructions for python3.12 and uv.
    - Added sphinx-copybutton to make it easier to copy code blocks from the documentation.
- Build
    - Updated to use python3.12 and node 20.
    - Updated the build system to use uv for dependency management.
    - Added a mypy type-checking step to the test suite.
    - Added a step to build the documentation and compile the translations to the test suite.
- Testing
    - Added the beginnings of a jest test suite for frontend code and added it to the test suite run on Github Actions.

## 0.3.8-beta11 (2025-03-14)

- File Uploads
    - Fixed a bug causing large file uploads to fail.
    - Partially fixed a bug causing some parallel file uploads to fail. (A complete fix will require changes to InvenioRDM.)
    - Added a button to allow deleting files (and so retrying them) when an upload has failed.
    - Minor UI improvements to the upload form file upload widget:
        - layout improvements for the file list
        - changed the "pending" label to "failed" when a file's content upload has failed.
        - added a note advising against parallel uploads of large files
        - added a flag in the file list if a file type cannot be previewed
- Search
    - Added a note to the subjects widget of the upload form to advise users to select a subject category.
- Documentation
    - Some improvements to the developer documentation.
- Testing
    - Several improvements to the test suite allowing the tests to pass on Github as well as locally.
- Server
    - Upgraded the nginx server to version 1.27.4
    - Added automated building of the kcworks-frontend docker image on push to each branch, just as with the main kcworks image.

## 0.3.7-beta10 (2025-03-01)

- Importer
    - Added email notifications to the owners of records imported using the new importer API.
    - Added a new API flag to disable these email notifications.


## 0.3.6-beta9 (2025-02-25)

- Importer
    - Added a new streamlined importer API.
- Remote user data service
    - Fixed bug where user profile data was not being updated because comparison with initial data was not being made correctly.
    - Improved handling of timeout errors when fetching data from the remote source.
- Documentation
    - Added documentation for the new importer API.
    - Improved documentation for other API endpoints and metadata fields.
    - Added documentation of InvenioRDM service architecture for developers.
- Email notifications
    - Improved formatting of moderation email notifications for first uploads/publications.
- Testing
    - Extensive improvements to the test suite, including new tests for the new importer API and remote user data service.
    - Added workflow to run tests on Github
- User data sync
    - Fixed several bugs in the user data sync process.
    - Added cli commands to fetch KCWorks user and group data
- Search provisioning
    - Fixed bugs in search provisioning and implemented new tests.
- Export menu
    - Fixed a bug preventing the export menu from working on the detail page.
- Large uploads
    - Raised max content length for large uploads.
- Account linking
    - Now can link existing KCWorks accounts to KC accounts on login based on email address, ORCID id, or KC username.

## 0.3.5-beta8 (2025-01-10)

- Dashboard works search
    - Fixed the bug that broke works searching from the dashboard.

## 0.3.4-beta7 (2025-01-09)

- Upload form collection selector
    - Fixed bug in collection selection modal where search results were always sorted by "newest" instead of "bestmatch" and so were useless for large result sets (original fix only worked in detail page)
- Documentation
    - Moved documentation from README.md and site/CHANGES.md into a static documentation site to be served by Github Pages.
    - Added more documentation for cli commands, metadata/identifiers/vocabularies, installation, and version control.
- Build system
    - Pinned the version of invenio-logging to less than 2.1.2 to avoid a webpack build conflict.

## 0.3.3-beta6 (2024-12-18)

- Names
    - Added the infrastructure to customize the division of users' names into parts so that it can be divided as desired when, e.g., the user's name is being auto-filled in the name fields of the upload form. This involves
        - a new "name_parts_local" field to the user profile schema. This field contains the user's name parts if they have been modified within the KCWorks system. This is sometimes necessary when the user data synced from the remote user data service does not divide the user's name correctly.
        - a cli command to update the user's name parts.
        - a new "names" js module that contains functions to get the user's full name, full name in inverted order, family name, and given name from the user's name parts.
        - updates to the CreatibutorsField component to use the new "names" js module and the customized name parts if they are present in a user's profile.
- Detail page
    - Added missing aria-label properties for accessibility
- Collections
    - Fixed wording of empty results message for collection members search
        - Previously, the empty results message used "community" instead of "collection".
    - Tweaks to layout of collection detail page header
- Remote user data service
    - Fixed bug where user profile data was not being updated because comparison with initial data was not being made correctly. This means that, among other things, ORCID ids will now be added correctly when the user chooses "add self" on the upload form.

## 0.3.2-beta5 (2024-12-11)

- Added Bluesky sharing option to detail page
- Fixed line wrapping of long values in record sidebar details
- Added OpenGraph image metadata property to record detail page
    - This allows social media platforms to display the KCWorks logo instead of a random image they might find on the page.

## 0.3.1-beta4 (2024-12-10)

- Added sort options for publication date to record search
    - This allows users to sort records by the date they were published.
    - It also allows publication-date sorting in API requests to the search API. Among other things, this allows users' KC profiles to display records in publication date order.
- Community selection modal bug fixes
    - This affects the modal that appears both during record submission on the upload form and during collection management on the detail page.
    - Fixed the sort order of search results in the modal. These were being sorted by record creation date, leading to a confusing sort order. It now sorts by "best match". This allows, e.g., "Knowledge Commons" to find the main KC collection.
    - Also fixed the handling of '/' in the search query string. This allows, e.g., "ARLIS/NA" to find the ARLIS/NA collection, where previously it would produce an error.

## 0.3.0-beta3 (2024-11-30)

- Record detail page
    - Added ui for collection management
        - A new menu appears in the detail page sidebar when a user has permission to edit a record. This
        allows users to manage the record's collections right from the detail page.
        - With this menu users can now
            - submit a request to have an existing published record added to a collection.
            - add a record to multiple collections
            - remove a record from some or all of its collections
            - view pending collection submissions for the record
        - change which collection appears as the primary collection for the record (i.e., the collection whose logo appears in the record's detail page sidebar)
    - Refactored record management menu
    - Refactored all sidebar menus (including the record management menu) to allow accessible
      keyboard navigation
    - Fixed display of event metadata
    - Added display for work doi as well as version doi
        - Each record has at least two DOIs: a work DOI and a version DOI. The work DOI is the DOI for the record as a whole. It always points to the most recent version of the work, even if the user creates new versions in the future. The other identifier is the version DOI, which will always point to the specific version of the work that the user is currently viewing. Previously, only the version DOI was displayed, which could be confusing if the user created a new version of the work.

- Upload form
    - Added proper messages to collections widget for published records
        - since collections for published records are now managed from the detail page, the collections widget now displays messages to users pointing them to the detail page to manage collections.
    - Added clearer titles to form when editing an existing record
      or creating a new version
        - Previously, the form would display "Editing Published Record" both when editing the metadata of an existing published version *and* when creating a new version. The header now displays "Creating New Version" when creating a new version, and "Editing Published Record" when editing the metadata of an existing published version.
    - Changed default publisher from "unknown" to "Knowledge Commons"
        - Previously, the default publisher was "unknown". This was especially confusing for resource types where the publisher field is hidden on the upload form. Now, the default publisher is "Knowledge Commons".

- Solved collection links bug with custom routes
    - This is a back-end technical fix that should not be visible to users.<|MERGE_RESOLUTION|>--- conflicted
+++ resolved
@@ -3,8 +3,6 @@
 
 # Changes
 
-<<<<<<< HEAD
-=======
 ## 0.5.4 (2025-08-14)
 
 - Bug fixes
@@ -14,7 +12,6 @@
     - Added NSF grant statement
     - Improved text contrast for accessibility
 
->>>>>>> 2b32dc13
 ## 0.5.3 (2025-07-17)
 
 - Group collections
