--- conflicted
+++ resolved
@@ -50,12 +50,8 @@
 invenio-records-resources = {file = "../invenio-records-resources", editable = true}
 invenio-communities = {file = "../invenio-communities", editable = true}
 kcworks = {file = "site", editable = true}
-<<<<<<< HEAD
-numpy = "*"
-=======
 invenio-group-collections = {file = "../invenio-group-collections", editable = true}
 invenio-subjects-fast = "*"
->>>>>>> ad932a6a
 
 [requires]
 python_version = "3.9"
