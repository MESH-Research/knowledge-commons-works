--- conflicted
+++ resolved
@@ -43,14 +43,6 @@
 aiohttp = "*"
 invenio-modular-detail-page = {editable = true, path = "./../invenio-modular-detail-page/invenio-modular-detail-page"}
 invenio-modular-deposit-form = {editable = true, path = "./../invenio-modular-deposit-form"}
-<<<<<<< HEAD
-invenio-groups = {editable = true, path = "./../invenio-groups"}
-invenio-records-resources = {editable = true, path = "./../invenio-records-resources"}
-invenio-rdm-records = {editable = true, path = "./../invenio-rdm-records"}
-invenio-vocabularies = {editable = true, path = "./../invenio-vocabularies"}
-knowledge-commons-repository = {editable = true, path = "./site"}
-invenio-remote-user-data = {editable = true, path = "./../invenio-remote-user-data"}
-=======
 invenio-remote-user-data = {editable = true, path = "./../invenio-remote-user-data"}
 invenio-record-importer = {editable = true, path = "./../invenio-record-importer"}
 invenio-rdm-records = {file = "../invenio-rdm-records", editable = true}
@@ -59,7 +51,6 @@
 invenio-groups = {file = "../invenio-groups", editable = true}
 invenio-subjects-fast = "*"
 kcworks = {file = "site", editable = true}
->>>>>>> b5501253
 
 [requires]
 python_version = "3.9"
