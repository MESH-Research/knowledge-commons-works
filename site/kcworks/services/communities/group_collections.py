--- conflicted
+++ resolved
@@ -177,11 +177,7 @@
     def _get_expected_roles(
         self, commons_instance: str, commons_group_id: str
     ) -> dict[str, list[str]]:
-<<<<<<< HEAD
-        """Get the expected roles for a group
-=======
         """Get the expected roles for a group.
->>>>>>> 2b32dc13
 
         We may want to fetch from the remote API and config. For now, we'll
         create the standard role structure.
