{
    "_meta": {
        "hash": {
            "sha256": "d1fe4a9b5576b8d84c8037314965d401984f912b27e95fe4a4074094696df846"
        },
        "pipfile-spec": 6,
        "requires": {
            "python_version": "3.9"
        },
        "sources": [
            {
                "name": "pypi",
                "url": "https://pypi.org/simple",
                "verify_ssl": true
            },
            {
                "name": "testpypi",
                "url": "https://test.pypi.org/simple/",
                "verify_ssl": true
            }
        ]
    },
    "default": {
        "alembic": {
            "hashes": [
                "sha256:295b54bbb92c4008ab6a7dcd1e227e668416d6f84b98b3c4446a2bc6214a556b",
                "sha256:43942c3d4bf2620c466b91c0f4fca136fe51ae972394a0cc8b90810d664e4f5c"
            ],
            "markers": "python_version >= '3.7'",
            "version": "==1.10.4"
        },
        "amqp": {
            "hashes": [
                "sha256:2c1b13fecc0893e946c65cbd5f36427861cffa4ea2201d8f6fca22e2a373b5e2",
                "sha256:6f0956d2c23d8fa6e7691934d8c3930eadb44972cbbd1a7ae3a520f735d43359"
            ],
            "markers": "python_version >= '3.6'",
            "version": "==5.1.1"
        },
        "aniso8601": {
            "hashes": [
                "sha256:1d2b7ef82963909e93c4f24ce48d4de9e66009a21bf1c1e1c85bdd0812fe412f",
                "sha256:72e3117667eedf66951bb2d93f4296a56b94b078a8a95905a052611fb3f1b973"
            ],
            "version": "==9.0.1"
        },
        "appdirs": {
            "hashes": [
                "sha256:7d5d0167b2b1ba821647616af46a749d1c653740dd0d2415100fe26e27afdf41",
                "sha256:a841dacd6b99318a741b166adb07e19ee71a274450e68237b4650ca1055ab128"
            ],
            "version": "==1.4.4"
        },
        "appnope": {
            "hashes": [
                "sha256:02bd91c4de869fbb1e1c50aafc4098827a7a54ab2f39d9dcba6c9547ed920e24",
                "sha256:265a455292d0bd8a72453494fa24df5a11eb18373a60c7c0430889f22548605e"
            ],
            "markers": "sys_platform == 'darwin'",
            "version": "==0.1.3"
        },
        "arrow": {
            "hashes": [
                "sha256:3934b30ca1b9f292376d9db15b19446088d12ec58629bc3f0da28fd55fb633a1",
                "sha256:5a49ab92e3b7b71d96cd6bfcc4df14efefc9dfa96ea19045815914a6ab6b1fe2"
            ],
            "markers": "python_version >= '3.6'",
            "version": "==1.2.3"
        },
        "asttokens": {
            "hashes": [
                "sha256:4622110b2a6f30b77e1473affaa97e711bc2f07d3f10848420ff1898edbe94f3",
                "sha256:6b0ac9e93fb0335014d382b8fa9b3afa7df546984258005da0b9e7095b3deb1c"
            ],
            "version": "==2.2.1"
        },
        "async-timeout": {
            "hashes": [
                "sha256:2163e1640ddb52b7a8c80d0a67a08587e5d245cc9c553a74a847056bc2976b15",
                "sha256:8ca1e4fcf50d07413d66d1a5e416e42cfdf5851c981d679a09851a6853383b3c"
            ],
            "markers": "python_full_version <= '3.11.2'",
            "version": "==4.0.2"
        },
        "attrs": {
            "hashes": [
                "sha256:1f28b4522cdc2fb4256ac1a020c78acf9cba2c6b461ccd2c126f3aa8e8335d04",
                "sha256:6279836d581513a26f1bf235f9acd333bc9115683f14f7e8fae46c98fc50e015"
            ],
            "markers": "python_version >= '3.7'",
            "version": "==23.1.0"
        },
        "babel": {
            "hashes": [
                "sha256:b4246fb7677d3b98f501a39d43396d3cafdc8eadb045f4a31be01863f655c610",
                "sha256:cc2d99999cd01d44420ae725a21c9e3711b3aadc7976d6147f622d8581963455"
            ],
            "markers": "python_version >= '3.7'",
            "version": "==2.12.1"
        },
        "babel-edtf": {
            "hashes": [
                "sha256:35dd9fb0644fb682418c87822e3002da718c5e32a2ac5cf8e4c8f3d2a2408105",
                "sha256:98b9ae95b68ee0a79a9e4988edc6629ffb3f0b606a67cdc081dd9de03652e006"
            ],
            "version": "==1.0.0"
        },
        "backcall": {
            "hashes": [
                "sha256:5cbdbf27be5e7cfadb448baf0aa95508f91f2bbc6c6437cd9cd06e2a4c215e1e",
                "sha256:fbbce6a29f263178a1f7915c1940bde0ec2b2a967566fe1c65c1dfb7422bd255"
            ],
            "version": "==0.2.0"
        },
        "base32-lib": {
            "hashes": [
                "sha256:09663df621bbc454079a54c92fa25d3bc33ea4a191053a09dd1e05ea4c0fe47c",
                "sha256:f3cbc1c4b3df7af844c9b7ffc1638a688423db2b1e51082b2c014b3959b756ae"
            ],
            "version": "==1.0.2"
        },
        "beautifulsoup4": {
            "hashes": [
                "sha256:492bbc69dca35d12daac71c4db1bfff0c876c00ef4a2ffacce226d4638eb72da",
                "sha256:bd2520ca0d9d7d12694a53d44ac482d181b4ec1888909b035a3dbf40d0f57d4a"
            ],
            "markers": "python_full_version >= '3.6.0'",
            "version": "==4.12.2"
        },
        "billiard": {
            "hashes": [
                "sha256:299de5a8da28a783d51b197d496bef4f1595dd023a93a4f59dde1886ae905547",
                "sha256:87103ea78fa6ab4d5c751c4909bcff74617d985de7fa8b672cf8618afd5a875b"
            ],
            "version": "==3.6.4.0"
        },
        "binaryornot": {
            "hashes": [
                "sha256:359501dfc9d40632edc9fac890e19542db1a287bbcfa58175b66658392018061",
                "sha256:b8b71173c917bddcd2c16070412e369c3ed7f0528926f70cac18a6c97fd563e4"
            ],
            "version": "==0.4.4"
        },
        "bleach": {
            "hashes": [
                "sha256:1a1a85c1595e07d8db14c5f09f09e6433502c51c595970edc090551f0db99414",
                "sha256:33c16e3353dbd13028ab4799a0f89a83f113405c766e9c122df8a06f5b85b3f4"
            ],
            "markers": "python_version >= '3.7'",
            "version": "==6.0.0"
        },
        "blinker": {
            "hashes": [
                "sha256:4afd3de66ef3a9f8067559fb7a1cbe555c17dcbe15971b05d1b625c3e7abe213",
                "sha256:c3d739772abb7bc2860abf5f2ec284223d9ad5c76da018234f6f50d6f31ab1f0"
            ],
            "markers": "python_version >= '3.7'",
            "version": "==1.6.2"
        },
        "boto3": {
            "hashes": [
                "sha256:0be407c2e941b422634766c0d754132ad4d33b5d0f84d9a30426b713b31ce3ab",
                "sha256:7f88d9403f81e6f3fc770c424f7089b15eb0553b168b1d2f979fa0d12b663b42"
            ],
            "markers": "python_version >= '3.7'",
            "version": "==1.26.158"
        },
        "botocore": {
            "hashes": [
                "sha256:267d4e7f36bdb45ea696386143ca6f68a358dc4baef85894cc4d9cffe97c0cd5",
                "sha256:2fd3b625f3d683d9dd6b400aba54d54a1e9b960b84ed07a466d25d1366e59482"
            ],
            "markers": "python_version >= '3.7'",
            "version": "==1.29.158"
        },
        "build": {
            "hashes": [
                "sha256:af266720050a66c893a6096a2f410989eeac74ff9a68ba194b3f6473e8e26171",
                "sha256:d5b71264afdb5951d6704482aac78de887c80691c52b88a9ad195983ca2c9269"
            ],
            "markers": "python_version >= '3.7'",
            "version": "==0.10.0"
        },
        "cachelib": {
            "hashes": [
                "sha256:38222cc7c1b79a23606de5c2607f4925779e37cdcea1c2ad21b8bae94b5425a5",
                "sha256:811ceeb1209d2fe51cd2b62810bd1eccf70feba5c52641532498be5c675493b3"
            ],
            "markers": "python_version >= '3.7'",
            "version": "==0.9.0"
        },
        "cairocffi": {
            "hashes": [
                "sha256:e7f21ea1546a5d490ceba77b6216c1393d7e0a7856e292864a88a7506092bf4d",
                "sha256:fec979f3e904c1a38350b06dcc91d3c15f9a4954e618a068761622e3a0d5058c"
            ],
            "markers": "python_version >= '3.7'",
            "version": "==1.6.0"
        },
        "cairosvg": {
            "hashes": [
                "sha256:17cb96423a896258848322a95c80160e714a58f1af3dd73b8e1750994519b9f9",
                "sha256:ac4dc7c1d38b3a15717db2633a3a383012e0be664c727c911637e6af6a49293c"
            ],
            "markers": "python_version >= '3.5'",
            "version": "==2.7.0"
        },
        "cchardet": {
            "hashes": [
                "sha256:0b859069bbb9d27c78a2c9eb997e6f4b738db2d7039a03f8792b4058d61d1109",
                "sha256:228d2533987c450f39acf7548f474dd6814c446e9d6bd228e8f1d9a2d210f10b",
                "sha256:2309ff8fc652b0fc3c0cff5dbb172530c7abb92fe9ba2417c9c0bcf688463c1c",
                "sha256:24974b3e40fee9e7557bb352be625c39ec6f50bc2053f44a3d1191db70b51675",
                "sha256:273699c4e5cd75377776501b72a7b291a988c6eec259c29505094553ee505597",
                "sha256:27a9ba87c9f99e0618e1d3081189b1217a7d110e5c5597b0b7b7c3fedd1c340a",
                "sha256:302aa443ae2526755d412c9631136bdcd1374acd08e34f527447f06f3c2ddb98",
                "sha256:45456c59ec349b29628a3c6bfb86d818ec3a6fbb7eb72de4ff3bd4713681c0e3",
                "sha256:48ba829badef61441e08805cfa474ccd2774be2ff44b34898f5854168c596d4d",
                "sha256:50ad671e8d6c886496db62c3bd68b8d55060688c655873aa4ce25ca6105409a1",
                "sha256:54341e7e1ba9dc0add4c9d23b48d3a94e2733065c13920e85895f944596f6150",
                "sha256:54d0b26fd0cd4099f08fb9c167600f3e83619abefeaa68ad823cc8ac1f7bcc0c",
                "sha256:5a25f9577e9bebe1a085eec2d6fdd72b7a9dd680811bba652ea6090fb2ff472f",
                "sha256:6b6397d8a32b976a333bdae060febd39ad5479817fabf489e5596a588ad05133",
                "sha256:70eeae8aaf61192e9b247cf28969faef00578becd2602526ecd8ae7600d25e0e",
                "sha256:80e6faae75ecb9be04a7b258dc4750d459529debb6b8dee024745b7b5a949a34",
                "sha256:90086e5645f8a1801350f4cc6cb5d5bf12d3fa943811bb08667744ec1ecc9ccd",
                "sha256:a39526c1c526843965cec589a6f6b7c2ab07e3e56dc09a7f77a2be6a6afa4636",
                "sha256:b154effa12886e9c18555dfc41a110f601f08d69a71809c8d908be4b1ab7314f",
                "sha256:b59ddc615883835e03c26f81d5fc3671fab2d32035c87f50862de0da7d7db535",
                "sha256:bd7f262f41fd9caf5a5f09207a55861a67af6ad5c66612043ed0f81c58cdf376",
                "sha256:c428b6336545053c2589f6caf24ea32276c6664cb86db817e03a94c60afa0eaf",
                "sha256:c6f70139aaf47ffb94d89db603af849b82efdf756f187cdd3e566e30976c519f",
                "sha256:c96aee9ebd1147400e608a3eff97c44f49811f8904e5a43069d55603ac4d8c97",
                "sha256:ec3eb5a9c475208cf52423524dcaf713c394393e18902e861f983c38eeb77f18",
                "sha256:eee4f5403dc3a37a1ca9ab87db32b48dc7e190ef84601068f45397144427cc5e",
                "sha256:f16517f3697569822c6d09671217fdeab61dfebc7acb5068634d6b0728b86c0b",
                "sha256:f86e0566cb61dc4397297696a4a1b30f6391b50bc52b4f073507a48466b6255a",
                "sha256:fdac1e4366d0579fff056d1280b8dc6348be964fda8ebb627c0269e097ab37fa"
            ],
            "index": "pypi",
            "version": "==2.1.7"
        },
        "celery": {
            "hashes": [
                "sha256:138420c020cd58d6707e6257b6beda91fd39af7afde5d36c6334d175302c0e14",
                "sha256:fafbd82934d30f8a004f81e8f7a062e31413a23d444be8ee3326553915958c6d"
            ],
            "markers": "python_version >= '3.7'",
            "version": "==5.2.7"
        },
        "certifi": {
            "hashes": [
                "sha256:0f0d56dc5a6ad56fd4ba36484d6cc34451e1c6548c61daad8c320169f91eddc7",
                "sha256:c6c2e98f5c7869efca1f8916fed228dd91539f9f1b444c314c06eef02980c716"
            ],
            "markers": "python_version >= '3.6'",
            "version": "==2023.5.7"
        },
        "cffi": {
            "hashes": [
                "sha256:00a9ed42e88df81ffae7a8ab6d9356b371399b91dbdf0c3cb1e84c03a13aceb5",
                "sha256:03425bdae262c76aad70202debd780501fabeaca237cdfddc008987c0e0f59ef",
                "sha256:04ed324bda3cda42b9b695d51bb7d54b680b9719cfab04227cdd1e04e5de3104",
                "sha256:0e2642fe3142e4cc4af0799748233ad6da94c62a8bec3a6648bf8ee68b1c7426",
                "sha256:173379135477dc8cac4bc58f45db08ab45d228b3363adb7af79436135d028405",
                "sha256:198caafb44239b60e252492445da556afafc7d1e3ab7a1fb3f0584ef6d742375",
                "sha256:1e74c6b51a9ed6589199c787bf5f9875612ca4a8a0785fb2d4a84429badaf22a",
                "sha256:2012c72d854c2d03e45d06ae57f40d78e5770d252f195b93f581acf3ba44496e",
                "sha256:21157295583fe8943475029ed5abdcf71eb3911894724e360acff1d61c1d54bc",
                "sha256:2470043b93ff09bf8fb1d46d1cb756ce6132c54826661a32d4e4d132e1977adf",
                "sha256:285d29981935eb726a4399badae8f0ffdff4f5050eaa6d0cfc3f64b857b77185",
                "sha256:30d78fbc8ebf9c92c9b7823ee18eb92f2e6ef79b45ac84db507f52fbe3ec4497",
                "sha256:320dab6e7cb2eacdf0e658569d2575c4dad258c0fcc794f46215e1e39f90f2c3",
                "sha256:33ab79603146aace82c2427da5ca6e58f2b3f2fb5da893ceac0c42218a40be35",
                "sha256:3548db281cd7d2561c9ad9984681c95f7b0e38881201e157833a2342c30d5e8c",
                "sha256:3799aecf2e17cf585d977b780ce79ff0dc9b78d799fc694221ce814c2c19db83",
                "sha256:39d39875251ca8f612b6f33e6b1195af86d1b3e60086068be9cc053aa4376e21",
                "sha256:3b926aa83d1edb5aa5b427b4053dc420ec295a08e40911296b9eb1b6170f6cca",
                "sha256:3bcde07039e586f91b45c88f8583ea7cf7a0770df3a1649627bf598332cb6984",
                "sha256:3d08afd128ddaa624a48cf2b859afef385b720bb4b43df214f85616922e6a5ac",
                "sha256:3eb6971dcff08619f8d91607cfc726518b6fa2a9eba42856be181c6d0d9515fd",
                "sha256:40f4774f5a9d4f5e344f31a32b5096977b5d48560c5592e2f3d2c4374bd543ee",
                "sha256:4289fc34b2f5316fbb762d75362931e351941fa95fa18789191b33fc4cf9504a",
                "sha256:470c103ae716238bbe698d67ad020e1db9d9dba34fa5a899b5e21577e6d52ed2",
                "sha256:4f2c9f67e9821cad2e5f480bc8d83b8742896f1242dba247911072d4fa94c192",
                "sha256:50a74364d85fd319352182ef59c5c790484a336f6db772c1a9231f1c3ed0cbd7",
                "sha256:54a2db7b78338edd780e7ef7f9f6c442500fb0d41a5a4ea24fff1c929d5af585",
                "sha256:5635bd9cb9731e6d4a1132a498dd34f764034a8ce60cef4f5319c0541159392f",
                "sha256:59c0b02d0a6c384d453fece7566d1c7e6b7bae4fc5874ef2ef46d56776d61c9e",
                "sha256:5d598b938678ebf3c67377cdd45e09d431369c3b1a5b331058c338e201f12b27",
                "sha256:5df2768244d19ab7f60546d0c7c63ce1581f7af8b5de3eb3004b9b6fc8a9f84b",
                "sha256:5ef34d190326c3b1f822a5b7a45f6c4535e2f47ed06fec77d3d799c450b2651e",
                "sha256:6975a3fac6bc83c4a65c9f9fcab9e47019a11d3d2cf7f3c0d03431bf145a941e",
                "sha256:6c9a799e985904922a4d207a94eae35c78ebae90e128f0c4e521ce339396be9d",
                "sha256:70df4e3b545a17496c9b3f41f5115e69a4f2e77e94e1d2a8e1070bc0c38c8a3c",
                "sha256:7473e861101c9e72452f9bf8acb984947aa1661a7704553a9f6e4baa5ba64415",
                "sha256:8102eaf27e1e448db915d08afa8b41d6c7ca7a04b7d73af6514df10a3e74bd82",
                "sha256:87c450779d0914f2861b8526e035c5e6da0a3199d8f1add1a665e1cbc6fc6d02",
                "sha256:8b7ee99e510d7b66cdb6c593f21c043c248537a32e0bedf02e01e9553a172314",
                "sha256:91fc98adde3d7881af9b59ed0294046f3806221863722ba7d8d120c575314325",
                "sha256:94411f22c3985acaec6f83c6df553f2dbe17b698cc7f8ae751ff2237d96b9e3c",
                "sha256:98d85c6a2bef81588d9227dde12db8a7f47f639f4a17c9ae08e773aa9c697bf3",
                "sha256:9ad5db27f9cabae298d151c85cf2bad1d359a1b9c686a275df03385758e2f914",
                "sha256:a0b71b1b8fbf2b96e41c4d990244165e2c9be83d54962a9a1d118fd8657d2045",
                "sha256:a0f100c8912c114ff53e1202d0078b425bee3649ae34d7b070e9697f93c5d52d",
                "sha256:a591fe9e525846e4d154205572a029f653ada1a78b93697f3b5a8f1f2bc055b9",
                "sha256:a5c84c68147988265e60416b57fc83425a78058853509c1b0629c180094904a5",
                "sha256:a66d3508133af6e8548451b25058d5812812ec3798c886bf38ed24a98216fab2",
                "sha256:a8c4917bd7ad33e8eb21e9a5bbba979b49d9a97acb3a803092cbc1133e20343c",
                "sha256:b3bbeb01c2b273cca1e1e0c5df57f12dce9a4dd331b4fa1635b8bec26350bde3",
                "sha256:cba9d6b9a7d64d4bd46167096fc9d2f835e25d7e4c121fb2ddfc6528fb0413b2",
                "sha256:cc4d65aeeaa04136a12677d3dd0b1c0c94dc43abac5860ab33cceb42b801c1e8",
                "sha256:ce4bcc037df4fc5e3d184794f27bdaab018943698f4ca31630bc7f84a7b69c6d",
                "sha256:cec7d9412a9102bdc577382c3929b337320c4c4c4849f2c5cdd14d7368c5562d",
                "sha256:d400bfb9a37b1351253cb402671cea7e89bdecc294e8016a707f6d1d8ac934f9",
                "sha256:d61f4695e6c866a23a21acab0509af1cdfd2c013cf256bbf5b6b5e2695827162",
                "sha256:db0fbb9c62743ce59a9ff687eb5f4afbe77e5e8403d6697f7446e5f609976f76",
                "sha256:dd86c085fae2efd48ac91dd7ccffcfc0571387fe1193d33b6394db7ef31fe2a4",
                "sha256:e00b098126fd45523dd056d2efba6c5a63b71ffe9f2bbe1a4fe1716e1d0c331e",
                "sha256:e229a521186c75c8ad9490854fd8bbdd9a0c9aa3a524326b55be83b54d4e0ad9",
                "sha256:e263d77ee3dd201c3a142934a086a4450861778baaeeb45db4591ef65550b0a6",
                "sha256:ed9cb427ba5504c1dc15ede7d516b84757c3e3d7868ccc85121d9310d27eed0b",
                "sha256:fa6693661a4c91757f4412306191b6dc88c1703f780c8234035eac011922bc01",
                "sha256:fcd131dd944808b5bdb38e6f5b53013c5aa4f334c5cad0c72742f6eba4b73db0"
            ],
            "version": "==1.15.1"
        },
        "chardet": {
            "hashes": [
                "sha256:0d62712b956bc154f85fb0a266e2a3c5913c2967e00348701b32411d6def31e5",
                "sha256:362777fb014af596ad31334fde1e8c327dfdb076e1960d1694662d46a6917ab9"
            ],
            "markers": "python_version >= '3.7'",
            "version": "==5.1.0"
        },
        "charset-normalizer": {
            "hashes": [
                "sha256:04afa6387e2b282cf78ff3dbce20f0cc071c12dc8f685bd40960cc68644cfea6",
                "sha256:04eefcee095f58eaabe6dc3cc2262f3bcd776d2c67005880894f447b3f2cb9c1",
                "sha256:0be65ccf618c1e7ac9b849c315cc2e8a8751d9cfdaa43027d4f6624bd587ab7e",
                "sha256:0c95f12b74681e9ae127728f7e5409cbbef9cd914d5896ef238cc779b8152373",
                "sha256:0ca564606d2caafb0abe6d1b5311c2649e8071eb241b2d64e75a0d0065107e62",
                "sha256:10c93628d7497c81686e8e5e557aafa78f230cd9e77dd0c40032ef90c18f2230",
                "sha256:11d117e6c63e8f495412d37e7dc2e2fff09c34b2d09dbe2bee3c6229577818be",
                "sha256:11d3bcb7be35e7b1bba2c23beedac81ee893ac9871d0ba79effc7fc01167db6c",
                "sha256:12a2b561af122e3d94cdb97fe6fb2bb2b82cef0cdca131646fdb940a1eda04f0",
                "sha256:12d1a39aa6b8c6f6248bb54550efcc1c38ce0d8096a146638fd4738e42284448",
                "sha256:1435ae15108b1cb6fffbcea2af3d468683b7afed0169ad718451f8db5d1aff6f",
                "sha256:1c60b9c202d00052183c9be85e5eaf18a4ada0a47d188a83c8f5c5b23252f649",
                "sha256:1e8fcdd8f672a1c4fc8d0bd3a2b576b152d2a349782d1eb0f6b8e52e9954731d",
                "sha256:20064ead0717cf9a73a6d1e779b23d149b53daf971169289ed2ed43a71e8d3b0",
                "sha256:21fa558996782fc226b529fdd2ed7866c2c6ec91cee82735c98a197fae39f706",
                "sha256:22908891a380d50738e1f978667536f6c6b526a2064156203d418f4856d6e86a",
                "sha256:3160a0fd9754aab7d47f95a6b63ab355388d890163eb03b2d2b87ab0a30cfa59",
                "sha256:322102cdf1ab682ecc7d9b1c5eed4ec59657a65e1c146a0da342b78f4112db23",
                "sha256:34e0a2f9c370eb95597aae63bf85eb5e96826d81e3dcf88b8886012906f509b5",
                "sha256:3573d376454d956553c356df45bb824262c397c6e26ce43e8203c4c540ee0acb",
                "sha256:3747443b6a904001473370d7810aa19c3a180ccd52a7157aacc264a5ac79265e",
                "sha256:38e812a197bf8e71a59fe55b757a84c1f946d0ac114acafaafaf21667a7e169e",
                "sha256:3a06f32c9634a8705f4ca9946d667609f52cf130d5548881401f1eb2c39b1e2c",
                "sha256:3a5fc78f9e3f501a1614a98f7c54d3969f3ad9bba8ba3d9b438c3bc5d047dd28",
                "sha256:3d9098b479e78c85080c98e1e35ff40b4a31d8953102bb0fd7d1b6f8a2111a3d",
                "sha256:3dc5b6a8ecfdc5748a7e429782598e4f17ef378e3e272eeb1340ea57c9109f41",
                "sha256:4155b51ae05ed47199dc5b2a4e62abccb274cee6b01da5b895099b61b1982974",
                "sha256:49919f8400b5e49e961f320c735388ee686a62327e773fa5b3ce6721f7e785ce",
                "sha256:53d0a3fa5f8af98a1e261de6a3943ca631c526635eb5817a87a59d9a57ebf48f",
                "sha256:5f008525e02908b20e04707a4f704cd286d94718f48bb33edddc7d7b584dddc1",
                "sha256:628c985afb2c7d27a4800bfb609e03985aaecb42f955049957814e0491d4006d",
                "sha256:65ed923f84a6844de5fd29726b888e58c62820e0769b76565480e1fdc3d062f8",
                "sha256:6734e606355834f13445b6adc38b53c0fd45f1a56a9ba06c2058f86893ae8017",
                "sha256:6baf0baf0d5d265fa7944feb9f7451cc316bfe30e8df1a61b1bb08577c554f31",
                "sha256:6f4f4668e1831850ebcc2fd0b1cd11721947b6dc7c00bf1c6bd3c929ae14f2c7",
                "sha256:6f5c2e7bc8a4bf7c426599765b1bd33217ec84023033672c1e9a8b35eaeaaaf8",
                "sha256:6f6c7a8a57e9405cad7485f4c9d3172ae486cfef1344b5ddd8e5239582d7355e",
                "sha256:7381c66e0561c5757ffe616af869b916c8b4e42b367ab29fedc98481d1e74e14",
                "sha256:73dc03a6a7e30b7edc5b01b601e53e7fc924b04e1835e8e407c12c037e81adbd",
                "sha256:74db0052d985cf37fa111828d0dd230776ac99c740e1a758ad99094be4f1803d",
                "sha256:75f2568b4189dda1c567339b48cba4ac7384accb9c2a7ed655cd86b04055c795",
                "sha256:78cacd03e79d009d95635e7d6ff12c21eb89b894c354bd2b2ed0b4763373693b",
                "sha256:80d1543d58bd3d6c271b66abf454d437a438dff01c3e62fdbcd68f2a11310d4b",
                "sha256:830d2948a5ec37c386d3170c483063798d7879037492540f10a475e3fd6f244b",
                "sha256:891cf9b48776b5c61c700b55a598621fdb7b1e301a550365571e9624f270c203",
                "sha256:8f25e17ab3039b05f762b0a55ae0b3632b2e073d9c8fc88e89aca31a6198e88f",
                "sha256:9a3267620866c9d17b959a84dd0bd2d45719b817245e49371ead79ed4f710d19",
                "sha256:a04f86f41a8916fe45ac5024ec477f41f886b3c435da2d4e3d2709b22ab02af1",
                "sha256:aaf53a6cebad0eae578f062c7d462155eada9c172bd8c4d250b8c1d8eb7f916a",
                "sha256:abc1185d79f47c0a7aaf7e2412a0eb2c03b724581139193d2d82b3ad8cbb00ac",
                "sha256:ac0aa6cd53ab9a31d397f8303f92c42f534693528fafbdb997c82bae6e477ad9",
                "sha256:ac3775e3311661d4adace3697a52ac0bab17edd166087d493b52d4f4f553f9f0",
                "sha256:b06f0d3bf045158d2fb8837c5785fe9ff9b8c93358be64461a1089f5da983137",
                "sha256:b116502087ce8a6b7a5f1814568ccbd0e9f6cfd99948aa59b0e241dc57cf739f",
                "sha256:b82fab78e0b1329e183a65260581de4375f619167478dddab510c6c6fb04d9b6",
                "sha256:bd7163182133c0c7701b25e604cf1611c0d87712e56e88e7ee5d72deab3e76b5",
                "sha256:c36bcbc0d5174a80d6cccf43a0ecaca44e81d25be4b7f90f0ed7bcfbb5a00909",
                "sha256:c3af8e0f07399d3176b179f2e2634c3ce9c1301379a6b8c9c9aeecd481da494f",
                "sha256:c84132a54c750fda57729d1e2599bb598f5fa0344085dbde5003ba429a4798c0",
                "sha256:cb7b2ab0188829593b9de646545175547a70d9a6e2b63bf2cd87a0a391599324",
                "sha256:cca4def576f47a09a943666b8f829606bcb17e2bc2d5911a46c8f8da45f56755",
                "sha256:cf6511efa4801b9b38dc5546d7547d5b5c6ef4b081c60b23e4d941d0eba9cbeb",
                "sha256:d16fd5252f883eb074ca55cb622bc0bee49b979ae4e8639fff6ca3ff44f9f854",
                "sha256:d2686f91611f9e17f4548dbf050e75b079bbc2a82be565832bc8ea9047b61c8c",
                "sha256:d7fc3fca01da18fbabe4625d64bb612b533533ed10045a2ac3dd194bfa656b60",
                "sha256:dd5653e67b149503c68c4018bf07e42eeed6b4e956b24c00ccdf93ac79cdff84",
                "sha256:de5695a6f1d8340b12a5d6d4484290ee74d61e467c39ff03b39e30df62cf83a0",
                "sha256:e0ac8959c929593fee38da1c2b64ee9778733cdf03c482c9ff1d508b6b593b2b",
                "sha256:e1b25e3ad6c909f398df8921780d6a3d120d8c09466720226fc621605b6f92b1",
                "sha256:e633940f28c1e913615fd624fcdd72fdba807bf53ea6925d6a588e84e1151531",
                "sha256:e89df2958e5159b811af9ff0f92614dabf4ff617c03a4c1c6ff53bf1c399e0e1",
                "sha256:ea9f9c6034ea2d93d9147818f17c2a0860d41b71c38b9ce4d55f21b6f9165a11",
                "sha256:f645caaf0008bacf349875a974220f1f1da349c5dbe7c4ec93048cdc785a3326",
                "sha256:f8303414c7b03f794347ad062c0516cee0e15f7a612abd0ce1e25caf6ceb47df",
                "sha256:fca62a8301b605b954ad2e9c3666f9d97f63872aa4efcae5492baca2056b74ab"
            ],
            "markers": "python_full_version >= '3.7.0'",
            "version": "==3.1.0"
        },
        "check-manifest": {
            "hashes": [
                "sha256:058cd30057714c39b96ce4d83f254fc770e3145c7b1932b5940b4e3efb5521ef",
                "sha256:64a640445542cf226919657c7b78d02d9c1ca5b1c25d7e66e0e1ff325060f416"
            ],
            "markers": "python_version >= '3.7'",
            "version": "==0.49"
        },
        "citeproc-py": {
            "hashes": [
                "sha256:ca4c7a5158d6f68cb00a89bb47d9aa0eec7b89b18e574eb08a061b011b602bbe",
                "sha256:d9e3a224f936fe2e5033b5d9ffdacab769cedb61d96c4e0cf2f0b488f1d24b4e"
            ],
            "markers": "python_version >= '3.6'",
            "version": "==0.6.0"
        },
        "citeproc-py-styles": {
            "hashes": [
                "sha256:22183eeab9f5c21811423a3d5e750e10c4ceb817ee9cb36814368fc8c84a6d78",
                "sha256:94062470b4e6f0deb801e6a2c03fe1672a2f97dd0d8c1882c92ff60725d16405"
            ],
            "version": "==0.1.3"
        },
        "click": {
            "hashes": [
                "sha256:7682dc8afb30297001674575ea00d1814d808d6a36af415a82bd481d37ba7b8e",
                "sha256:bb4d8133cb15a609f44e8213d9b391b0809795062913b383c62be0ee95b1db48"
            ],
            "markers": "python_version >= '3.7'",
            "version": "==8.1.3"
        },
        "click-default-group": {
            "hashes": [
                "sha256:d9560e8e8dfa44b3562fbc9425042a0fd6d21956fcc2db0077f63f34253ab904"
            ],
            "version": "==1.2.2"
        },
        "click-didyoumean": {
            "hashes": [
                "sha256:a0713dc7a1de3f06bc0df5a9567ad19ead2d3d5689b434768a6145bff77c0667",
                "sha256:f184f0d851d96b6d29297354ed981b7dd71df7ff500d82fa6d11f0856bee8035"
            ],
            "markers": "python_full_version >= '3.6.2' and python_full_version < '4.0.0'",
            "version": "==0.3.0"
        },
        "click-plugins": {
            "hashes": [
                "sha256:46ab999744a9d831159c3411bb0c79346d94a444df9a3a3742e9ed63645f264b",
                "sha256:5d262006d3222f5057fd81e1623d4443e41dcda5dc815c06b442aa3c02889fc8"
            ],
            "version": "==1.1.1"
        },
        "click-repl": {
            "hashes": [
                "sha256:17849c23dba3d667247dc4defe1757fff98694e90fe37474f3feebb69ced26a9",
                "sha256:fb7e06deb8da8de86180a33a9da97ac316751c094c6899382da7feeeeb51b812"
            ],
            "markers": "python_version >= '3.6'",
            "version": "==0.3.0"
        },
        "colorama": {
            "hashes": [
                "sha256:08695f5cb7ed6e0531a20572697297273c47b8cae5a63ffc6d6ed5c201be6e44",
                "sha256:4f1d9991f5acc0ca119f9d443620b77f9d6b33703e51011c16baf57afb285fc6"
            ],
            "markers": "python_version >= '2.7' and python_version not in '3.0, 3.1, 3.2, 3.3, 3.4, 3.5, 3.6'",
            "version": "==0.4.6"
        },
        "cookiecutter": {
            "hashes": [
                "sha256:9f3ab027cec4f70916e28f03470bdb41e637a3ad354b4d65c765d93aad160022",
                "sha256:f3982be8d9c53dac1261864013fdec7f83afd2e42ede6f6dd069c5e149c540d5"
            ],
            "markers": "python_version >= '3.7'",
            "version": "==2.1.1"
        },
        "counter-robots": {
            "hashes": [
                "sha256:6c231604a4bfa9b93d47d484e7e38219f231bdd15436561b0f4a2afc8a9f5b42",
                "sha256:b4f4c4a0ce854fd4f012934084f8d5060ef9b2008e4e90d96cc79265dc93e7a9"
            ],
            "version": "==2018.6"
        },
        "coverage": {
            "hashes": [
                "sha256:004d1880bed2d97151facef49f08e255a20ceb6f9432df75f4eef018fdd5a78c",
                "sha256:01d84219b5cdbfc8122223b39a954820929497a1cb1422824bb86b07b74594b6",
                "sha256:040af6c32813fa3eae5305d53f18875bedd079960822ef8ec067a66dd8afcd45",
                "sha256:06191eb60f8d8a5bc046f3799f8a07a2d7aefb9504b0209aff0b47298333302a",
                "sha256:13034c4409db851670bc9acd836243aeee299949bd5673e11844befcb0149f03",
                "sha256:13c4ee887eca0f4c5a247b75398d4114c37882658300e153113dafb1d76de529",
                "sha256:184a47bbe0aa6400ed2d41d8e9ed868b8205046518c52464fde713ea06e3a74a",
                "sha256:18ba8bbede96a2c3dde7b868de9dcbd55670690af0988713f0603f037848418a",
                "sha256:1aa846f56c3d49205c952d8318e76ccc2ae23303351d9270ab220004c580cfe2",
                "sha256:217658ec7187497e3f3ebd901afdca1af062b42cfe3e0dafea4cced3983739f6",
                "sha256:24d4a7de75446be83244eabbff746d66b9240ae020ced65d060815fac3423759",
                "sha256:2910f4d36a6a9b4214bb7038d537f015346f413a975d57ca6b43bf23d6563b53",
                "sha256:2949cad1c5208b8298d5686d5a85b66aae46d73eec2c3e08c817dd3513e5848a",
                "sha256:2a3859cb82dcbda1cfd3e6f71c27081d18aa251d20a17d87d26d4cd216fb0af4",
                "sha256:2cafbbb3af0733db200c9b5f798d18953b1a304d3f86a938367de1567f4b5bff",
                "sha256:2e0d881ad471768bf6e6c2bf905d183543f10098e3b3640fc029509530091502",
                "sha256:30c77c1dc9f253283e34c27935fded5015f7d1abe83bc7821680ac444eaf7793",
                "sha256:3487286bc29a5aa4b93a072e9592f22254291ce96a9fbc5251f566b6b7343cdb",
                "sha256:372da284cfd642d8e08ef606917846fa2ee350f64994bebfbd3afb0040436905",
                "sha256:41179b8a845742d1eb60449bdb2992196e211341818565abded11cfa90efb821",
                "sha256:44d654437b8ddd9eee7d1eaee28b7219bec228520ff809af170488fd2fed3e2b",
                "sha256:4a7697d8cb0f27399b0e393c0b90f0f1e40c82023ea4d45d22bce7032a5d7b81",
                "sha256:51cb9476a3987c8967ebab3f0fe144819781fca264f57f89760037a2ea191cb0",
                "sha256:52596d3d0e8bdf3af43db3e9ba8dcdaac724ba7b5ca3f6358529d56f7a166f8b",
                "sha256:53194af30d5bad77fcba80e23a1441c71abfb3e01192034f8246e0d8f99528f3",
                "sha256:5fec2d43a2cc6965edc0bb9e83e1e4b557f76f843a77a2496cbe719583ce8184",
                "sha256:6c90e11318f0d3c436a42409f2749ee1a115cd8b067d7f14c148f1ce5574d701",
                "sha256:74d881fc777ebb11c63736622b60cb9e4aee5cace591ce274fb69e582a12a61a",
                "sha256:7501140f755b725495941b43347ba8a2777407fc7f250d4f5a7d2a1050ba8e82",
                "sha256:796c9c3c79747146ebd278dbe1e5c5c05dd6b10cc3bcb8389dfdf844f3ead638",
                "sha256:869a64f53488f40fa5b5b9dcb9e9b2962a66a87dab37790f3fcfb5144b996ef5",
                "sha256:8963a499849a1fc54b35b1c9f162f4108017b2e6db2c46c1bed93a72262ed083",
                "sha256:8d0a0725ad7c1a0bcd8d1b437e191107d457e2ec1084b9f190630a4fb1af78e6",
                "sha256:900fbf7759501bc7807fd6638c947d7a831fc9fdf742dc10f02956ff7220fa90",
                "sha256:92b017ce34b68a7d67bd6d117e6d443a9bf63a2ecf8567bb3d8c6c7bc5014465",
                "sha256:970284a88b99673ccb2e4e334cfb38a10aab7cd44f7457564d11898a74b62d0a",
                "sha256:972c85d205b51e30e59525694670de6a8a89691186012535f9d7dbaa230e42c3",
                "sha256:9a1ef3b66e38ef8618ce5fdc7bea3d9f45f3624e2a66295eea5e57966c85909e",
                "sha256:af0e781009aaf59e25c5a678122391cb0f345ac0ec272c7961dc5455e1c40066",
                "sha256:b6d534e4b2ab35c9f93f46229363e17f63c53ad01330df9f2d6bd1187e5eaacf",
                "sha256:b7895207b4c843c76a25ab8c1e866261bcfe27bfaa20c192de5190121770672b",
                "sha256:c0891a6a97b09c1f3e073a890514d5012eb256845c451bd48f7968ef939bf4ae",
                "sha256:c2723d347ab06e7ddad1a58b2a821218239249a9e4365eaff6649d31180c1669",
                "sha256:d1f8bf7b90ba55699b3a5e44930e93ff0189aa27186e96071fac7dd0d06a1873",
                "sha256:d1f9ce122f83b2305592c11d64f181b87153fc2c2bbd3bb4a3dde8303cfb1a6b",
                "sha256:d314ed732c25d29775e84a960c3c60808b682c08d86602ec2c3008e1202e3bb6",
                "sha256:d636598c8305e1f90b439dbf4f66437de4a5e3c31fdf47ad29542478c8508bbb",
                "sha256:deee1077aae10d8fa88cb02c845cfba9b62c55e1183f52f6ae6a2df6a2187160",
                "sha256:ebe78fe9a0e874362175b02371bdfbee64d8edc42a044253ddf4ee7d3c15212c",
                "sha256:f030f8873312a16414c0d8e1a1ddff2d3235655a2174e3648b4fa66b3f2f1079",
                "sha256:f0b278ce10936db1a37e6954e15a3730bea96a0997c26d7fee88e6c396c2086d",
                "sha256:f11642dddbb0253cc8853254301b51390ba0081750a8ac03f20ea8103f0c56b6"
            ],
            "markers": "python_version >= '2.7' and python_version not in '3.0, 3.1, 3.2, 3.3, 3.4' and python_version < '4'",
            "version": "==5.5"
        },
        "cryptography": {
            "hashes": [
                "sha256:059e348f9a3c1950937e1b5d7ba1f8e968508ab181e75fc32b879452f08356db",
                "sha256:1a5472d40c8f8e91ff7a3d8ac6dfa363d8e3138b961529c996f3e2df0c7a411a",
                "sha256:1a8e6c2de6fbbcc5e14fd27fb24414507cb3333198ea9ab1258d916f00bc3039",
                "sha256:1fee5aacc7367487b4e22484d3c7e547992ed726d14864ee33c0176ae43b0d7c",
                "sha256:5d092fdfedaec4cbbffbf98cddc915ba145313a6fdaab83c6e67f4e6c218e6f3",
                "sha256:5f0ff6e18d13a3de56f609dd1fd11470918f770c6bd5d00d632076c727d35485",
                "sha256:7bfc55a5eae8b86a287747053140ba221afc65eb06207bedf6e019b8934b477c",
                "sha256:7fa01527046ca5facdf973eef2535a27fec4cb651e4daec4d043ef63f6ecd4ca",
                "sha256:8dde71c4169ec5ccc1087bb7521d54251c016f126f922ab2dfe6649170a3b8c5",
                "sha256:8f4ab7021127a9b4323537300a2acfb450124b2def3756f64dc3a3d2160ee4b5",
                "sha256:948224d76c4b6457349d47c0c98657557f429b4e93057cf5a2f71d603e2fc3a3",
                "sha256:9a6c7a3c87d595608a39980ebaa04d5a37f94024c9f24eb7d10262b92f739ddb",
                "sha256:b46e37db3cc267b4dea1f56da7346c9727e1209aa98487179ee8ebed09d21e43",
                "sha256:b4ceb5324b998ce2003bc17d519080b4ec8d5b7b70794cbd2836101406a9be31",
                "sha256:cb33ccf15e89f7ed89b235cff9d49e2e62c6c981a6061c9c8bb47ed7951190bc",
                "sha256:d198820aba55660b4d74f7b5fd1f17db3aa5eb3e6893b0a41b75e84e4f9e0e4b",
                "sha256:d34579085401d3f49762d2f7d6634d6b6c2ae1242202e860f4d26b046e3a1006",
                "sha256:eb8163f5e549a22888c18b0d53d6bb62a20510060a22fd5a995ec8a05268df8a",
                "sha256:f73bff05db2a3e5974a6fd248af2566134d8981fd7ab012e5dd4ddb1d9a70699"
            ],
            "markers": "python_version >= '3.7'",
            "version": "==41.0.1"
        },
        "cssselect2": {
            "hashes": [
                "sha256:1ccd984dab89fc68955043aca4e1b03e0cf29cad9880f6e28e3ba7a74b14aa5a",
                "sha256:fd23a65bfd444595913f02fc71f6b286c29261e354c41d722ca7a261a49b5969"
            ],
            "markers": "python_version >= '3.7'",
            "version": "==0.7.0"
        },
        "datacite": {
            "hashes": [
                "sha256:86461b16f1990090aee56cc11f29a60f71eff006227a9d577cf4bc628f21f5a9",
                "sha256:d5b4587019ae66d09d6679df4f0adf157b40e8b1da371739e4ecf2301fd6530f"
            ],
            "version": "==1.1.3"
        },
        "dcxml": {
            "hashes": [
                "sha256:36a394f09ebfbb52c2931f259873a7b4ef5468f54b0bc3df66dd0d2fd2633092",
                "sha256:484b812517afebf4e119175b5ac2efaee5a9caa2c0b62323e451e49f541e5c17"
            ],
            "version": "==0.1.2"
        },
        "decorator": {
            "hashes": [
                "sha256:637996211036b6385ef91435e4fae22989472f9d571faba8927ba8253acbc330",
                "sha256:b8c3f85900b9dc423225913c5aace94729fe1fa9763b38939a95226f02d37186"
            ],
            "markers": "python_version >= '3.5'",
            "version": "==5.1.1"
        },
        "defusedxml": {
            "hashes": [
                "sha256:1bb3032db185915b62d7c6209c5a8792be6a32ab2fedacc84e01b52c51aa3e69",
                "sha256:a352e7e428770286cc899e2542b6cdaedb2b4953ff269a210103ec58f6198a61"
            ],
            "markers": "python_version >= '2.7' and python_version not in '3.0, 3.1, 3.2, 3.3, 3.4'",
            "version": "==0.7.1"
        },
        "dictdiffer": {
            "hashes": [
                "sha256:17bacf5fbfe613ccf1b6d512bd766e6b21fb798822a133aa86098b8ac9997578",
                "sha256:442bfc693cfcadaf46674575d2eba1c53b42f5e404218ca2c2ff549f2df56595"
            ],
            "version": "==0.9.0"
        },
        "distlib": {
            "hashes": [
                "sha256:14bad2d9b04d3a36127ac97f30b12a19268f211063d8f8ee4f47108896e11b46",
                "sha256:f35c4b692542ca110de7ef0bea44d73981caeb34ca0b9b6b2e6d7790dda8f80e"
            ],
            "version": "==0.3.6"
        },
        "dnspython": {
            "hashes": [
                "sha256:224e32b03eb46be70e12ef6d64e0be123a64e621ab4c0822ff6d450d52a540b9",
                "sha256:89141536394f909066cabd112e3e1a37e4e654db00a25308b0f130bc3152eb46"
            ],
            "markers": "python_version >= '3.7' and python_version < '4.0'",
            "version": "==2.3.0"
        },
        "docker": {
            "hashes": [
                "sha256:aa6d17830045ba5ef0168d5eaa34d37beeb113948c413affe1d5991fc11f9a20",
                "sha256:aecd2277b8bf8e506e484f6ab7aec39abe0038e29fa4a6d3ba86c3fe01844ed9"
            ],
            "markers": "python_version >= '3.7'",
            "version": "==6.1.3"
        },
        "docker-services-cli": {
            "hashes": [
                "sha256:ca244cea9a6f71d8383978dd0600f4ba608ec9cde32908a2915e1bd53a1bd391",
                "sha256:d712ba0b72faa545c497088ad41abf50688a271a7a44f8134d1faff658b235fc"
            ],
            "markers": "python_version >= '3.6'",
            "version": "==0.6.1"
        },
        "dojson": {
            "hashes": [
                "sha256:a52fd3466cbdeae996817a27e58f97bde573a5b790f85cf42c43211d4cff298c",
                "sha256:fb5c362cea79ee1215778cdf36f0d2cca9885e1068fc90d6a6dafcc0ce8a7c5f"
            ],
            "version": "==1.4.0"
        },
        "edtf": {
            "hashes": [
                "sha256:4f4a7425a4a32862f5870de4facecc9050f01a57e19394eb9739fb970cab810e",
                "sha256:744135d392774c636425d8ed6dc9182093f2c0174ca9f3f7968588b0168d826c"
            ],
            "version": "==4.0.1"
        },
        "email-validator": {
            "hashes": [
                "sha256:1ff6e86044200c56ae23595695c54e9614f4a9551e0e393614f764860b3d7900",
                "sha256:2466ba57cda361fb7309fd3d5a225723c788ca4bbad32a0ebd5373b99730285c"
            ],
            "markers": "python_version >= '3.7'",
            "version": "==2.0.0.post2"
        },
        "entrypoints": {
            "hashes": [
                "sha256:b706eddaa9218a19ebcd67b56818f05bb27589b1ca9e8d797b74affad4ccacd4",
                "sha256:f174b5ff827504fd3cd97cc3f8649f3693f51538c7e4bdf3ef002c8429d42f9f"
            ],
            "markers": "python_version >= '3.6'",
            "version": "==0.4"
        },
        "executing": {
            "hashes": [
                "sha256:0314a69e37426e3608aada02473b4161d4caf5a4b244d1d0c48072b8fee7bacc",
                "sha256:19da64c18d2d851112f09c287f8d3dbbdf725ab0e569077efb6cdcbd3497c107"
            ],
            "version": "==1.2.0"
        },
        "faker": {
            "hashes": [
<<<<<<< HEAD
                "sha256:d204daba384e9789f80bd9de9d50a9eec01dad880509e14c2ae9ac01392addc2",
                "sha256:e7f36a4c5d5e6d4346497769ded2cd6ad50732173dedf9ffa12c360d44c59203"
            ],
            "markers": "python_version >= '3.7'",
            "version": "==18.11.0"
=======
                "sha256:02980fe15acd58861305568bae0a277680792a505a5a45a309d352f79c452dd1",
                "sha256:df4ee36d058a6a96de9d5e645571ef8536946a0b62db841494f8a3bc3bcdc5af"
            ],
            "markers": "python_version >= '3.7'",
            "version": "==18.11.1"
>>>>>>> 3ca0493c
        },
        "fastjsonschema": {
            "hashes": [
                "sha256:4b90b252628ca695280924d863fe37234eebadc29c5360d322571233dc9746e0",
                "sha256:f4eeb8a77cef54861dbf7424ac8ce71306f12cbb086c45131bcba2c6a4f726e3"
            ],
            "version": "==2.17.1"
        },
        "filelock": {
            "hashes": [
                "sha256:002740518d8aa59a26b0c76e10fb8c6e15eae825d34b6fdf670333fd7b938d81",
                "sha256:cbb791cdea2a72f23da6ac5b5269ab0a0d161e9ef0100e653b69049a7706d1ec"
            ],
            "markers": "python_version >= '3.7'",
            "version": "==3.12.2"
        },
        "flask": {
            "hashes": [
                "sha256:58107ed83443e86067e41eff4631b058178191a355886f8e479e347fa1285fdf",
                "sha256:edee9b0a7ff26621bd5a8c10ff484ae28737a2410d99b0bb9a6850c7fb977aa0"
            ],
            "markers": "python_version >= '3.7'",
            "version": "==2.2.5"
        },
        "flask-admin": {
            "hashes": [
                "sha256:24cae2af832b6a611a01d7dc35f42d266c1d6c75a426b869d8cb241b78233369",
                "sha256:fd8190f1ec3355913a22739c46ed3623f1d82b8112cde324c60a6fc9b21c9406"
            ],
            "markers": "python_version >= '3.6'",
            "version": "==1.6.1"
        },
        "flask-alembic": {
            "hashes": [
                "sha256:05a1e6f4148dbfcc9280a393373bfbd250af6f9f4f0ca9f744ef8f7376a3deec",
                "sha256:7e67740b0b08d58dcae0c701d56b56e60f5fa4af907bb82b4cb0469229ba94ff"
            ],
            "version": "==2.0.1"
        },
        "flask-babel": {
            "hashes": [
                "sha256:be015772c5d7f046f3b99c508dcf618636eb93d21b713b356db79f3e79f69f39",
                "sha256:deb3ee272d5adf97f5974ed09ab501243d63e7fb4a047501a00de4bd4aca4830"
            ],
            "markers": "python_version >= '3.7' and python_version < '4.0'",
            "version": "==3.1.0"
        },
        "flask-breadcrumbs": {
            "hashes": [
                "sha256:cb6fc89d7f76ff429fa4bb1fbc0bfe186f3f7ff8b4f5325c0a7b75946e2de98f",
                "sha256:f95872a3baf46473febd0f5c0adea192e7c2576af60a84a2144068eca1559b45"
            ],
            "version": "==0.5.1"
        },
        "flask-caching": {
            "hashes": [
                "sha256:19571f2570e9b8dd9dd9d2f49d7cbee69c14ebe8cc001100b1eb98c379dd80ad",
                "sha256:24b60c552d59a9605cc1b6a42c56cdb39a82a28dab4532bbedb9222ae54ecb4e"
            ],
            "markers": "python_version >= '3.7'",
            "version": "==2.0.2"
        },
        "flask-celeryext": {
            "hashes": [
                "sha256:9c4b5c3c157923c86f3c92980bf3a58d0949a2dbf5d3a14b87135bb20d19b71b",
                "sha256:a23a0293bbe8e134233119e003e83ce9fe4f2caaf3fc23d91e09d252c7beb6e5"
            ],
            "markers": "python_version >= '3.6'",
            "version": "==0.5.0"
        },
        "flask-collect-invenio": {
            "hashes": [
                "sha256:52c8343773f6366bb1594905e5c8e1f92101ec06c20e966420237ddad2a7918a",
                "sha256:cf969b7cddf27086ee19883e9660aeac2d455646cbad2a43799660b3cc0cbffb"
            ],
            "version": "==1.4.0"
        },
        "flask-cors": {
            "hashes": [
                "sha256:74efc975af1194fc7891ff5cd85b0f7478be4f7f59fe158102e91abb72bb4438",
                "sha256:b60839393f3b84a0f3746f6cdca56c1ad7426aa738b70d6c61375857823181de"
            ],
            "version": "==3.0.10"
        },
        "flask-iiif": {
            "hashes": [
                "sha256:8f9df5320811cc2e5903b6748029f0bd214b9852eeb69777e8e94416398db451",
                "sha256:a8651407df950efff18f5779afca644d142cd2e0c3439432ef5d4fb0bc7f12d4"
            ],
            "markers": "python_version >= '3.7'",
            "version": "==0.6.3"
        },
        "flask-kvsession-invenio": {
            "hashes": [
                "sha256:fe24405403fff9e3ab2c5a34d93362d63ada4c9e5e7afab850ea4f80efb92a85"
            ],
            "version": "==0.6.3"
        },
        "flask-limiter": {
            "hashes": [
                "sha256:5831d6b5b9ef6a83dca4b89f216880a7aa204b5ce8b710b5bc02786bf21e11fd",
                "sha256:905c35cd87bf60c92fd87922ae23fe27aa5fb31980bab31fc00807adee9f5a55",
                "sha256:9087984ae7eeb862f93bf5b18477a5e5b1e0c907647ae74fba1c7e3f1de63d6f"
            ],
            "version": "==1.1.0"
        },
        "flask-login": {
            "hashes": [
                "sha256:1ef79843f5eddd0f143c2cd994c1b05ac83c0401dc6234c143495af9a939613f",
                "sha256:c0a7baa9fdc448cdd3dd6f0939df72eec5177b2f7abe6cb82fc934d29caac9c3"
            ],
            "markers": "python_version >= '3.7'",
            "version": "==0.6.2"
        },
        "flask-mail": {
            "hashes": [
                "sha256:22e5eb9a940bf407bcf30410ecc3708f3c56cc44b29c34e1726fe85006935f41"
            ],
            "version": "==0.9.1"
        },
        "flask-menu": {
            "hashes": [
                "sha256:6aef705e2b12d04a5a4d7eed89901e1e386bc1e6eda69cc1d9b8b594e95a5839",
                "sha256:adeb078a2c16ee63b63702b220de3f1be412920ad511a4ecb2c284f45c4026ee"
            ],
            "version": "==0.7.2"
        },
        "flask-oauthlib": {
            "hashes": [
                "sha256:5bb79c8a8e670c2eb4cb553dfc3283b6c8d1202f674934676dc173cee94fe39c",
                "sha256:a5c3b62959aa1922470a62b6ebf4273b75f1c29561a7eb4a69cde85d45a1d669"
            ],
            "version": "==0.9.6"
        },
        "flask-principal": {
            "hashes": [
                "sha256:f5d6134b5caebfdbb86f32d56d18ee44b080876a27269560a96ea35f75c99453"
            ],
            "version": "==0.4.0"
        },
        "flask-resources": {
            "hashes": [
                "sha256:459e8e9dabb96886466381dc669e1198cb8833b9642b7d6aef61227b2b5dad8c",
                "sha256:99edda3b9643f2804b6d28698163173b9c49fd012605f6ed766ee988537ed9e6"
            ],
            "markers": "python_version >= '3.7'",
            "version": "==1.1.0"
        },
        "flask-restful": {
            "hashes": [
                "sha256:1cf93c535172f112e080b0d4503a8d15f93a48c88bdd36dd87269bdaf405051b",
                "sha256:fe4af2ef0027df8f9b4f797aba20c5566801b6ade995ac63b588abf1a59cec37"
            ],
            "version": "==0.3.10"
        },
        "flask-security-invenio": {
            "hashes": [
                "sha256:0933fd30e1d7b198a57910dd473f5ee3d60973abc757b71307453d0a437ff8a2",
                "sha256:d8001b481a21052d57c2ab00d3fe74923369a5a1174cf1e88b0ac789519c348a"
            ],
            "markers": "python_version >= '3.6'",
            "version": "==3.2.0"
        },
        "flask-shell-ipython": {
            "hashes": [
                "sha256:8c948c0721bcc5b8eb274e1831c8a428dfc693099609c33d2f330091782cce10"
            ],
            "markers": "python_version >= '3.6' and python_version < '4'",
            "version": "==0.5.1"
        },
        "flask-sqlalchemy": {
            "hashes": [
                "sha256:2bda44b43e7cacb15d4e05ff3cc1f8bc97936cc464623424102bfc2c35e95912",
                "sha256:f12c3d4cc5cc7fdcc148b9527ea05671718c3ea45d50c7e732cceb33f574b390"
            ],
            "markers": "python_version >= '2.7' and python_version not in '3.0, 3.1, 3.2, 3.3'",
            "version": "==2.5.1"
        },
        "flask-talisman": {
            "hashes": [
                "sha256:08a25360c771f7a79d6d4db2abfa71f7422e62a714418b671d69d6a201764d05",
                "sha256:5d502ec0c51bf1755a797b8cffbe4e94f8684af712ba0b56f3d80b79277ef285"
            ],
            "version": "==0.8.1"
        },
        "flask-webpackext": {
            "hashes": [
                "sha256:36e4b2d19f3e12e0bb370248094e1631a0cf8e607e76ca8c437718395b90c7ad",
                "sha256:6313903d5aad5f330cb14ce97e7fec22541da413d5fe71b33b1f1a2eb69e426f"
            ],
            "version": "==1.0.2"
        },
        "flask-wtf": {
            "hashes": [
                "sha256:41c4244e9ae626d63bed42ae4785b90667b885b1535d5a4095e1f63060d12aa9",
                "sha256:7887d6f1ebb3e17bf648647422f0944c9a469d0fcf63e3b66fb9a83037e38b2c"
            ],
            "markers": "python_version >= '3.7'",
            "version": "==1.1.1"
        },
        "fs": {
            "hashes": [
                "sha256:660064febbccda264ae0b6bace80a8d1be9e089e0a5eb2427b7d517f9a91545c",
                "sha256:ae97c7d51213f4b70b6a958292530289090de3a7e15841e108fbe144f069d313"
            ],
            "version": "==2.4.16"
        },
        "fsspec": {
            "hashes": [
                "sha256:1cbad1faef3e391fba6dc005ae9b5bdcbf43005c9167ce78c915549c352c869a",
                "sha256:d0b2f935446169753e7a5c5c55681c54ea91996cc67be93c39a154fb3a2742af"
            ],
            "markers": "python_version >= '3.8'",
            "version": "==2023.6.0"
        },
        "ftfy": {
            "hashes": [
                "sha256:3c0066db64a98436e751e56414f03f1cdea54f29364c0632c141c36cca6a5d94"
            ],
            "version": "==4.4.3"
        },
        "future": {
            "hashes": [
                "sha256:34a17436ed1e96697a86f9de3d15a3b0be01d8bc8de9c1dffd59fb8234ed5307"
            ],
            "markers": "python_version >= '2.6' and python_version not in '3.0, 3.1, 3.2, 3.3'",
            "version": "==0.18.3"
        },
        "geojson": {
            "hashes": [
                "sha256:e49df982b204ed481e4c1236c57f587adf71537301cf8faf7120ab27d73c7568",
                "sha256:ff3d75acab60b1e66504a11f7ea12c104bad32ff3c410a807788663b966dee4a"
            ],
            "markers": "python_version < '3.12' and python_version >= '3.7'",
            "version": "==3.0.1"
        },
        "github3.py": {
            "hashes": [
                "sha256:30d571076753efc389edc7f9aaef338a4fcb24b54d8968d5f39b1342f45ddd36",
                "sha256:a89af7de25650612d1da2f0609622bcdeb07ee8a45a1c06b2d16a05e4234e753"
            ],
            "markers": "python_version >= '3.7'",
            "version": "==4.0.1"
        },
        "greenlet": {
            "hashes": [
                "sha256:03a8f4f3430c3b3ff8d10a2a86028c660355ab637cee9333d63d66b56f09d52a",
                "sha256:0bf60faf0bc2468089bdc5edd10555bab6e85152191df713e2ab1fcc86382b5a",
                "sha256:18a7f18b82b52ee85322d7a7874e676f34ab319b9f8cce5de06067384aa8ff43",
                "sha256:18e98fb3de7dba1c0a852731c3070cf022d14f0d68b4c87a19cc1016f3bb8b33",
                "sha256:1a819eef4b0e0b96bb0d98d797bef17dc1b4a10e8d7446be32d1da33e095dbb8",
                "sha256:26fbfce90728d82bc9e6c38ea4d038cba20b7faf8a0ca53a9c07b67318d46088",
                "sha256:2780572ec463d44c1d3ae850239508dbeb9fed38e294c68d19a24d925d9223ca",
                "sha256:283737e0da3f08bd637b5ad058507e578dd462db259f7f6e4c5c365ba4ee9343",
                "sha256:2d4686f195e32d36b4d7cf2d166857dbd0ee9f3d20ae349b6bf8afc8485b3645",
                "sha256:2dd11f291565a81d71dab10b7033395b7a3a5456e637cf997a6f33ebdf06f8db",
                "sha256:30bcf80dda7f15ac77ba5af2b961bdd9dbc77fd4ac6105cee85b0d0a5fcf74df",
                "sha256:32e5b64b148966d9cccc2c8d35a671409e45f195864560829f395a54226408d3",
                "sha256:36abbf031e1c0f79dd5d596bfaf8e921c41df2bdf54ee1eed921ce1f52999a86",
                "sha256:3a06ad5312349fec0ab944664b01d26f8d1f05009566339ac6f63f56589bc1a2",
                "sha256:3a51c9751078733d88e013587b108f1b7a1fb106d402fb390740f002b6f6551a",
                "sha256:3c9b12575734155d0c09d6c3e10dbd81665d5c18e1a7c6597df72fd05990c8cf",
                "sha256:3f6ea9bd35eb450837a3d80e77b517ea5bc56b4647f5502cd28de13675ee12f7",
                "sha256:4b58adb399c4d61d912c4c331984d60eb66565175cdf4a34792cd9600f21b394",
                "sha256:4d2e11331fc0c02b6e84b0d28ece3a36e0548ee1a1ce9ddde03752d9b79bba40",
                "sha256:5454276c07d27a740c5892f4907c86327b632127dd9abec42ee62e12427ff7e3",
                "sha256:561091a7be172ab497a3527602d467e2b3fbe75f9e783d8b8ce403fa414f71a6",
                "sha256:6c3acb79b0bfd4fe733dff8bc62695283b57949ebcca05ae5c129eb606ff2d74",
                "sha256:703f18f3fda276b9a916f0934d2fb6d989bf0b4fb5a64825260eb9bfd52d78f0",
                "sha256:7492e2b7bd7c9b9916388d9df23fa49d9b88ac0640db0a5b4ecc2b653bf451e3",
                "sha256:76ae285c8104046b3a7f06b42f29c7b73f77683df18c49ab5af7983994c2dd91",
                "sha256:7cafd1208fdbe93b67c7086876f061f660cfddc44f404279c1585bbf3cdc64c5",
                "sha256:7efde645ca1cc441d6dc4b48c0f7101e8d86b54c8530141b09fd31cef5149ec9",
                "sha256:88d9ab96491d38a5ab7c56dd7a3cc37d83336ecc564e4e8816dbed12e5aaefc8",
                "sha256:8eab883b3b2a38cc1e050819ef06a7e6344d4a990d24d45bc6f2cf959045a45b",
                "sha256:910841381caba4f744a44bf81bfd573c94e10b3045ee00de0cbf436fe50673a6",
                "sha256:9190f09060ea4debddd24665d6804b995a9c122ef5917ab26e1566dcc712ceeb",
                "sha256:937e9020b514ceedb9c830c55d5c9872abc90f4b5862f89c0887033ae33c6f73",
                "sha256:94c817e84245513926588caf1152e3b559ff794d505555211ca041f032abbb6b",
                "sha256:971ce5e14dc5e73715755d0ca2975ac88cfdaefcaab078a284fea6cfabf866df",
                "sha256:9d14b83fab60d5e8abe587d51c75b252bcc21683f24699ada8fb275d7712f5a9",
                "sha256:9f35ec95538f50292f6d8f2c9c9f8a3c6540bbfec21c9e5b4b751e0a7c20864f",
                "sha256:a1846f1b999e78e13837c93c778dcfc3365902cfb8d1bdb7dd73ead37059f0d0",
                "sha256:acd2162a36d3de67ee896c43effcd5ee3de247eb00354db411feb025aa319857",
                "sha256:b0ef99cdbe2b682b9ccbb964743a6aca37905fda5e0452e5ee239b1654d37f2a",
                "sha256:b80f600eddddce72320dbbc8e3784d16bd3fb7b517e82476d8da921f27d4b249",
                "sha256:b864ba53912b6c3ab6bcb2beb19f19edd01a6bfcbdfe1f37ddd1778abfe75a30",
                "sha256:b9ec052b06a0524f0e35bd8790686a1da006bd911dd1ef7d50b77bfbad74e292",
                "sha256:ba2956617f1c42598a308a84c6cf021a90ff3862eddafd20c3333d50f0edb45b",
                "sha256:bdfea8c661e80d3c1c99ad7c3ff74e6e87184895bbaca6ee8cc61209f8b9b85d",
                "sha256:be4ed120b52ae4d974aa40215fcdfde9194d63541c7ded40ee12eb4dda57b76b",
                "sha256:c4302695ad8027363e96311df24ee28978162cdcdd2006476c43970b384a244c",
                "sha256:c48f54ef8e05f04d6eff74b8233f6063cb1ed960243eacc474ee73a2ea8573ca",
                "sha256:c9c59a2120b55788e800d82dfa99b9e156ff8f2227f07c5e3012a45a399620b7",
                "sha256:cd021c754b162c0fb55ad5d6b9d960db667faad0fa2ff25bb6e1301b0b6e6a75",
                "sha256:d27ec7509b9c18b6d73f2f5ede2622441de812e7b1a80bbd446cb0633bd3d5ae",
                "sha256:d5508f0b173e6aa47273bdc0a0b5ba055b59662ba7c7ee5119528f466585526b",
                "sha256:d75209eed723105f9596807495d58d10b3470fa6732dd6756595e89925ce2470",
                "sha256:db1a39669102a1d8d12b57de2bb7e2ec9066a6f2b3da35ae511ff93b01b5d564",
                "sha256:dbfcfc0218093a19c252ca8eb9aee3d29cfdcb586df21049b9d777fd32c14fd9",
                "sha256:e0f72c9ddb8cd28532185f54cc1453f2c16fb417a08b53a855c4e6a418edd099",
                "sha256:e7c8dc13af7db097bed64a051d2dd49e9f0af495c26995c00a9ee842690d34c0",
                "sha256:ea9872c80c132f4663822dd2a08d404073a5a9b5ba6155bea72fb2a79d1093b5",
                "sha256:eff4eb9b7eb3e4d0cae3d28c283dc16d9bed6b193c2e1ace3ed86ce48ea8df19",
                "sha256:f82d4d717d8ef19188687aa32b8363e96062911e63ba22a0cff7802a8e58e5f1",
                "sha256:fc3a569657468b6f3fb60587e48356fe512c1754ca05a564f11366ac9e306526"
            ],
            "index": "pypi",
            "version": "==2.0.2"
        },
        "halo": {
            "hashes": [
                "sha256:5350488fb7d2aa7c31a1344120cee67a872901ce8858f60da7946cef96c208ab",
                "sha256:7b67a3521ee91d53b7152d4ee3452811e1d2a6321975137762eb3d70063cc9d6"
            ],
            "index": "pypi",
            "version": "==0.0.31"
        },
        "html5lib": {
            "hashes": [
                "sha256:0d78f8fde1c230e99fe37986a60526d7049ed4bf8a9fadbad5f00e22e58e041d",
                "sha256:b2e5b40261e20f354d198eae92afc10d750afb487ed5e50f9c4eaf07c184146f"
            ],
            "markers": "python_version >= '2.7' and python_version not in '3.0, 3.1, 3.2, 3.3, 3.4'",
            "version": "==1.1"
        },
        "idna": {
            "hashes": [
                "sha256:814f528e8dead7d329833b91c5faa87d60bf71824cd12a7530b5526063d02cb4",
                "sha256:90b77e79eaa3eba6de819a0c442c0b4ceefc341a7a2ab77d7562bf49f425c5c2"
            ],
            "markers": "python_version >= '3.5'",
            "version": "==3.4"
        },
        "idutils": {
            "hashes": [
                "sha256:908aabada07bb26e5e8f2d78ff222611b493cd721a05f1451f96d373a48f504d",
                "sha256:d09220edd893c3164837890f0d1da303111a16a231dd9dd331c64d3d6f2b52cb"
            ],
            "markers": "python_version >= '3.7'",
            "version": "==1.2.1"
        },
        "importlib-metadata": {
            "hashes": [
                "sha256:8a8a81bcf996e74fee46f0d16bd3eaa382a7eb20fd82445c3ad11f4090334116",
                "sha256:dd0173e8f150d6815e098fd354f6414b0f079af4644ddfe90c71e2fc6174346d"
            ],
            "markers": "python_version >= '3.7'",
            "version": "==4.13.0"
        },
        "importlib-resources": {
            "hashes": [
                "sha256:4be82589bf5c1d7999aedf2a45159d10cb3ca4f19b2271f8792bc8e6da7b22f6",
                "sha256:7b1deeebbf351c7578e09bf2f63fa2ce8b5ffec296e0d349139d43cca061a81a"
            ],
            "markers": "python_version >= '3.7'",
            "version": "==5.12.0"
        },
        "infinity": {
            "hashes": [
                "sha256:8daa7c15ce2100fdccfde212337e0cd5cf085869f54dc2634b6c30d61461ecda"
            ],
            "version": "==1.5"
        },
        "iniconfig": {
            "hashes": [
                "sha256:2d91e135bf72d31a410b17c16da610a82cb55f6b0477d1a902134b24a455b8b3",
                "sha256:b6a85871a79d2e3b22d2d1b94ac2824226a63c6b741c88f7ae975f18b6778374"
            ],
            "markers": "python_version >= '3.7'",
            "version": "==2.0.0"
        },
        "intervals": {
            "hashes": [
                "sha256:7c963abf7b4be2be40322b84e036af5d4ebec0945b5d29df7da1a638b3fea768",
                "sha256:c7ee568c583ca857c0d91af6d90ee5e0e8adef3f5646d0076bfb87305ae43090"
            ],
            "version": "==0.9.2"
        },
        "invenio-access": {
            "hashes": [
                "sha256:b2627255dc13dba29932e27a599a9e753f1cffa383012b581ffc213856c1aa54",
                "sha256:d56ae0c2448b7a5c2bd85d81ae2e57ca6c65399ab3846bb9480d0911df42c565"
            ],
            "markers": "python_version >= '3.7'",
            "version": "==2.0.0"
        },
        "invenio-accounts": {
            "hashes": [
                "sha256:240826b952b833c89fa671c0a3531944fb61e345ce8bf1c1ffa1108095e89d64",
                "sha256:a3ddeb80b11032ad0f0decd1663b99a6beea6c8f3d9426bcd59eecf631b6eec1"
            ],
            "markers": "python_version >= '3.7'",
            "version": "==3.0.3"
        },
        "invenio-admin": {
            "hashes": [
                "sha256:2c1138d5664c8d6e76bfb7378960b1945fb4af3dda325515aab68f33e1e5f4ae",
                "sha256:2e257df24e300d992799d377a3ca7bbf64e7c7002a9b8890ee56667a2209d76a"
            ],
            "markers": "python_version >= '3.7'",
            "version": "==1.4.0"
        },
        "invenio-administration": {
            "hashes": [
                "sha256:343ab9baed0c4976016927c61efc7dc534f64b76b3a069e7c0c256458a6d159f",
                "sha256:c041243631b599d06c64bf1cbf5764a9f500363f913d21cbf81e3dcd26f0b9c4"
            ],
            "markers": "python_version >= '3.7'",
            "version": "==1.5.0"
        },
        "invenio-app": {
            "hashes": [
                "sha256:4c839a949bb647e949b92322adb9756879b44f3d64744f7201bcd46909f24ede",
                "sha256:a903e8dc5bfbaee9091f5ff2b3aa0f6e1e58b4766656eff7aef6f0a79f164532"
            ],
            "markers": "python_version >= '3.6'",
            "version": "==1.3.4"
        },
        "invenio-app-rdm": {
            "extras": [
                "opensearch2",
                "postgresql"
            ],
            "hashes": [
                "sha256:3bc7fb81f709ca2a184f5d54ed69aa3700b56e241a2b3cb3c40d3da130e54d73",
                "sha256:8ef541e9000bfc0c05dca31e3dbd318035b04eb62fb01ae7ca8127f0924b6ccc"
            ],
            "index": "pypi",
            "version": "==12.0.0b2.dev8"
        },
        "invenio-assets": {
            "hashes": [
                "sha256:383b6344999c8ecff18fc28724041856452bbc043a276431e752fbe9764aa49c",
                "sha256:3b07c08eb527b7770f8147d2bb4d73dfad4949310923fe4204918ecb5c207e16"
            ],
            "markers": "python_version >= '3.7'",
            "version": "==3.0.0"
        },
        "invenio-banners": {
            "hashes": [
                "sha256:866a529b0b68a657bef90a9ae3e7372b1f2fd52ba0c3605a972962555d0948a5",
                "sha256:c6cf48440968b32b927007e332a0e75a3bd1289e63dc02c24773bdb4c4ee5b9b"
            ],
            "markers": "python_version >= '3.7'",
            "version": "==2.1.0"
        },
        "invenio-base": {
            "hashes": [
                "sha256:2c7e672bc4731f9dd13403065f6d1d07a7ada9951ffccd40a46c9a5d135fb199",
                "sha256:784bb9482d9be2358ce8f22e356355c9942f5089a87fd9862f5f5eaabc282f2b"
            ],
            "markers": "python_version >= '3.7'",
            "version": "==1.2.15"
        },
        "invenio-cache": {
            "hashes": [
                "sha256:438dd1d513f5f9747564e4e84dfe2a988146d4147353865e9ec40ab06d8ddf99",
                "sha256:f2c77f60002aa57d92f1f68c3792664f1a1533855634628c4c96741bd187096c"
            ],
            "markers": "python_version >= '3.7'",
            "version": "==1.1.1"
        },
        "invenio-celery": {
            "hashes": [
                "sha256:d64490e80724d1410b2a44f40231294247e0f5bdff65cdf324c52ea26ff51e3b",
                "sha256:d98252124984f67444bab234c5d49b3ac4cd7bed62f8ccb048af38802ee89fb3"
            ],
            "markers": "python_version >= '3.7'",
            "version": "==1.2.5"
        },
        "invenio-cli": {
            "hashes": [
                "sha256:4fea5d053918df2b76544e903359c8e1d6873d4af4ea894f90e8d2a81e7076eb",
                "sha256:7cf45a29e4470aa2d91a2a1facf9a231ba60fb41011b112ff6704e7c24374ea5"
            ],
            "index": "pypi",
            "version": "==1.0.21"
        },
        "invenio-communities": {
            "hashes": [
                "sha256:34ad9fc7f133675d7d442eb63c47b3c65b1cc316876bddb72b924c424d148100",
                "sha256:6aa04f6df325c97fabd496c8012ca4e948c8d6f55466fbb1a108c7425c78c7be"
            ],
            "markers": "python_version >= '3.7'",
            "version": "==7.0.0"
        },
        "invenio-config": {
            "hashes": [
                "sha256:238ab074991e7f0d6ee7ebc6eb2f5e41658749dd977ab6e86476e862c0efaf28",
                "sha256:9d10492b49a46703f0ac028ce8ab78b5ff1c72b180ecb4ffcee5bf49682d1e6c"
            ],
            "version": "==1.0.3"
        },
        "invenio-db": {
            "extras": [
                "mysql",
                "postgresql"
            ],
            "hashes": [
                "sha256:2509da5e430cd8db9d16fdd2646e531fc371645569bbb7a888aa525fb50a58e0",
                "sha256:4e31630d726bc5567f610fe289deb04a6ab2f2958a3feb79ec65c2f33228fa20"
            ],
            "markers": "python_version >= '3.7'",
            "version": "==1.1.2"
        },
        "invenio-drafts-resources": {
            "hashes": [
                "sha256:af70bbddf8b4911fa6226824fb39144d43424be17cbd982f09509f3c111d3f21",
                "sha256:d5b8b11771ddd97fae48cc3c9dcc8d36a08a61c426088cc2690966148cc81302"
            ],
            "markers": "python_version >= '3.7'",
            "version": "==1.4.1"
        },
        "invenio-files-rest": {
            "hashes": [
                "sha256:07056de198f66c53a32ce0a5162a961ed7e3970b1456d9a7545a624744e08700",
                "sha256:65c325f4ba3d4a602a258aa2457f63c0e28b219fc445babd2010650305aa2671"
            ],
            "markers": "python_version >= '3.7'",
            "version": "==1.5.0"
        },
        "invenio-formatter": {
            "hashes": [
                "sha256:bcf8e21437ad9c7b770fb4fdc1b4bbc7a0539b560e69241c2bad0192b2d1e962",
                "sha256:fa2715ed7a5927e75931cc64e5a77d1bf779413fd6ba4c7244e1a9290f292f3d"
            ],
            "markers": "python_version >= '3.7'",
            "version": "==1.2.0"
        },
        "invenio-i18n": {
            "hashes": [
                "sha256:2d4b37339c0c02cb095b18aa70de6455a9289104f3ee9a907dd8ca037ba2d7d2",
                "sha256:37b21bdd8fc40d937465e8d9230a725f362c4e7a5db05defd72f741bdde48f49"
            ],
            "markers": "python_version >= '3.7'",
            "version": "==2.0.0"
        },
        "invenio-indexer": {
            "hashes": [
                "sha256:4fb1b7b9af0f377d2665cc22ba6850653f06bee75a20b5af84104952d3a1b696",
                "sha256:f4ce96f93bfb794047b2fab2d773620db1fbd71772f90d72677b38e2f93ed2ac"
            ],
            "markers": "python_version >= '3.7'",
            "version": "==2.1.2"
        },
        "invenio-jsonschemas": {
            "hashes": [
                "sha256:95b37b1edb38b3eb10a3ef6fe280bc628a88b7b905efb5d0b57990dca2c1be19",
                "sha256:99e406e1032812cabbd6c033645eb16739b275b91e8108061a4e98a896572d26"
            ],
            "version": "==1.1.4"
        },
        "invenio-logging": {
            "extras": [
                "sentry-sdk"
            ],
            "hashes": [
                "sha256:353c4aba5ddb334ee45b801a2bc0b22e73e363163a776f0b3360d850dc3013ff",
                "sha256:8c01c4dcc5604b996d30bf69dc35948536639943f5cb3d0da5240105ea08b533"
            ],
            "version": "==1.3.2"
        },
        "invenio-mail": {
            "hashes": [
                "sha256:898952aa8984426074fd92b60bbe3ac67117cae0c724724aa63476416a7b7647",
                "sha256:fcd9ec4a89e0e68d09a9b9a638ee625e260ef98d6bc9d7aa172ec3969a95933f"
            ],
            "version": "==1.0.2"
        },
        "invenio-notifications": {
            "hashes": [
                "sha256:11b18e7917324308e03b1e269ee83e9fc7df678eca52b8dec61feadc36f0cf2b",
                "sha256:54cadfab17341a0bda678882e0bcbcb8cdf0f3307d790aa4bf2c20f96318a76e"
            ],
            "markers": "python_version >= '3.7'",
            "version": "==0.2.0"
        },
        "invenio-oaiserver": {
            "hashes": [
                "sha256:31648f2c62de0e3819da5dc8e7c8987a43000deb5c538c3be37f227da9b0d476",
                "sha256:8342979ccb70d64ab1160d817e750f031a437dcbcefbba4857c7d611a396d087"
            ],
            "markers": "python_version >= '3.7'",
            "version": "==2.2.0"
        },
        "invenio-oauth2server": {
            "hashes": [
                "sha256:40466fadb70ec02dd4e86c650e88799fe639cb245f99cbca3f4de0fdf2836505",
                "sha256:95898ddd321b8e6ad58fd7cb6cd11c116bdbd5d141bb2d97fc8422072310862e"
            ],
            "markers": "python_version >= '3.7'",
            "version": "==2.0.0"
        },
        "invenio-oauthclient": {
            "hashes": [
<<<<<<< HEAD
                "sha256:eeac1cae23e3783deb1e0f402182ab3237dbe48b6d7370a609ebde74496f522e",
                "sha256:fa863b493fa64ed65a41f602cc031a1a09ad21cba44d426a456521f5f04ec18e"
            ],
            "markers": "python_version >= '3.7'",
            "version": "==3.1.0"
=======
                "sha256:6db56aabe771d91b60ef13b90bd3c85436e405055d135f0979310a955381b469",
                "sha256:ac86daf263114d8f1cb5b2d5627fc4cbf584950cd60f80a6a17ecf23ceca89d6"
            ],
            "markers": "python_version >= '3.7'",
            "version": "==3.1.1"
>>>>>>> 3ca0493c
        },
        "invenio-pages": {
            "hashes": [
                "sha256:ebc80efe105b4efe6b12514921019801f9bc162a4c1fc2638b01faad2b395a18",
                "sha256:f3b4f1345fbebd03ae1925705174addda13f814c74a5199acb0a26915c6f1256"
            ],
            "markers": "python_version >= '3.7'",
            "version": "==3.0.1"
        },
        "invenio-pidstore": {
            "hashes": [
                "sha256:51eaa9a000b067f2e6fda72603a33d6ecd1d05f43f2f93d4de4d9aa4ad9fb7d9",
                "sha256:7b4f398744984c46a8e5730532d0423021b8fa3c576e0f170f74334af6323454"
            ],
            "markers": "python_version >= '3.7'",
            "version": "==1.3.1"
        },
        "invenio-previewer": {
            "hashes": [
                "sha256:c81bd1b4b26b8fdd8654abbe4844ebb264bbb7fb23f5dad5c2f6a4c3cb6ae841",
                "sha256:f6376490a6c60c85f5041d38c859f539369e7bc63fdb7eb1ba99cb730a64669e"
            ],
            "version": "==1.4.0"
        },
        "invenio-queues": {
            "hashes": [
                "sha256:04dc85998f7a35083d2ae1aabcd1d4ad7cc4ebd1e9fb4733230b3d831ccd01b5",
                "sha256:d6aa2189cde53c377aa9afe58d8c6e2b87c610cd060bcc0ea101bfafc072da7b"
            ],
            "markers": "python_version >= '3.6'",
            "version": "==1.0.0"
        },
        "invenio-rdm-records": {
            "hashes": [
                "sha256:cfd469db924350733fc71f033f902cdd0270c2ed69f04751316b17e2bbfa137a",
                "sha256:d3bdbc52f73da5aef780944465bfb554fda32734a551244fc406a0997048e0fa"
            ],
            "markers": "python_version >= '3.7'",
            "version": "==4.4.0"
        },
        "invenio-records": {
            "hashes": [
                "sha256:b00662cdb9b6d2660d299a78df4d6504e838d2228af1f1f529451b4e09617db1",
                "sha256:be7e3490b3c892aea92c35401d92c2d21a631826597365300bfec8bea8a4502b"
            ],
            "markers": "python_version >= '3.7'",
            "version": "==2.1.0"
        },
        "invenio-records-files": {
            "hashes": [
                "sha256:46155d8a21b7b9ef7ba0665b824c35c86b44e06b940953990473c252a8d9e18b",
                "sha256:a08da459517f6354cb99bb0005f32fab3894f2852fe3a1a602bda3b6dcad4082"
            ],
            "version": "==1.2.1"
        },
        "invenio-records-permissions": {
            "hashes": [
                "sha256:95b720f3c4b425a053f946d066881290bd0937c6b0828bfe6cbf0ff0dcd06834",
                "sha256:ec96de488158abe697dda9f53d6736031ab7cb2473d793ffe6ebc5d9d60f540b"
            ],
            "markers": "python_version >= '3.7'",
            "version": "==0.17.0"
        },
        "invenio-records-resources": {
            "hashes": [
                "sha256:70645c78c45948a4e9982a20d35685b088566992cc4a69bb6b8acdb13cd50d65",
                "sha256:b12303b7bee67a50c257ce4d01743976628605b582ff6f50b23fc1326ff8fb7a"
            ],
            "markers": "python_version >= '3.7'",
            "version": "==4.3.0"
        },
        "invenio-records-rest": {
            "hashes": [
                "sha256:12082c188bd3b687d07ab689980c53cebc7919550f1d82cd9447c132384d7e1d",
                "sha256:3d28a073a51f6e53ae8e3b999a494255fda0d7e886dfa17b1261272cfc4ce488"
            ],
            "markers": "python_version >= '3.7'",
            "version": "==2.2.0"
        },
        "invenio-records-ui": {
            "hashes": [
                "sha256:2e4adc70fc2f257828c6ea99199bac55d013c7922a5e2cb3d652441304e82fd3",
                "sha256:d465ed33645712f4c6144836ffca80f3773e7aec3ef596a9f95bafc14535335b"
            ],
            "version": "==1.2.0"
        },
        "invenio-requests": {
            "hashes": [
                "sha256:33c8031888ff02c960c30187f5ba267479e0da91aeed6d93937e26d6975a5439",
                "sha256:f1ea86cf1364cc6f33c7279fa639a53e3e09463d01c2358db776d08623b330db"
            ],
            "markers": "python_version >= '3.7'",
            "version": "==2.4.0"
        },
        "invenio-rest": {
            "hashes": [
                "sha256:4bb0958dbbcb7cada2c8214afb349249eb562e602d767477b285afc9e9de479f",
                "sha256:80c348282715b4a40855f8ea04f3f3acbda7d4f37e8e60e81f91115e31f8883b"
            ],
            "version": "==1.2.8"
        },
        "invenio-s3": {
            "hashes": [
                "sha256:81646647ad1a9fe1678921c6b7c6f4777f2fcdcf23bcaaf6043460d114663cdc",
                "sha256:e8021c21e32f0101934edb959e9f353019a90eb1cbeba4b7da3a9a1b1ed68fdc"
            ],
            "index": "pypi",
            "version": "==1.0.6"
        },
        "invenio-search": {
            "extras": [
                "opensearch2"
            ],
            "hashes": [
                "sha256:5813ae9d4a6c48ac14e74c4dee34251c76c3d969720d0730d8e308c0bd3dc644",
                "sha256:a1cc8161512adda03eedf110c41123ee2f22039853b4adf4657c0e8718a148cd"
            ],
            "version": "==2.2.0"
        },
        "invenio-search-ui": {
            "hashes": [
                "sha256:7fbd21baec1d07d5d9d32713838d048fd9df644dab01392a6ca217b647c8c2aa",
                "sha256:ffb5c882a377831881cdacd89fb4f7a41832455a5eb12d303df456d5195b038d"
            ],
            "markers": "python_version >= '3.7'",
            "version": "==2.4.1"
        },
        "invenio-stats": {
            "hashes": [
                "sha256:1450aa8d3017b86ef0bd56df3e58f76c0b4cceb65fcd08c1948e80586ce60720",
                "sha256:76444570e05c9a4634c4875aa96de70f6c8b9ef177d9c3e8c3ec3472fac88a9d"
            ],
            "markers": "python_version >= '3.7'",
            "version": "==3.1.0"
        },
        "invenio-subjects-mesh": {
            "hashes": [
                "sha256:2d98ad2c748c9f795dbec5fcd3a33a064ae440097431f3326fae017e10445cf9",
                "sha256:8e152b9f4edde19214ea1ed824121f6df331cdac08b289ae33b4a048c2833b78"
            ],
            "index": "pypi",
            "version": "==2023.1.1"
        },
        "invenio-theme": {
            "hashes": [
                "sha256:112bfe76af526b1f8ca45fffec511f669432a626117b32c69928f80bd7104426",
                "sha256:158f20bbd31e037ad6afeb2c1cecd3b87e49e2b1e8e6ebeec38b0f7791571d22"
            ],
            "markers": "python_version >= '3.7'",
            "version": "==2.1.2"
        },
        "invenio-userprofiles": {
            "hashes": [
                "sha256:b9dda3a212a50f02b187dc4fc26fda1092ef0188d9f2845e0d4199189199d439",
                "sha256:ceee85f0d196be814896c3bfdad54badccf7d683782fab0e735db0f92afe1194"
            ],
            "markers": "python_version >= '3.7'",
            "version": "==2.2.1"
        },
        "invenio-users-resources": {
            "hashes": [
                "sha256:8227da4da384c99031b909d43c69d5f07146ada4e7932a9d713c5eea4c5ce55b",
                "sha256:d79bc25bdaf8c0f1c227234a6899353d9bd9dec0d70a38a05107106f7b155b68"
            ],
            "markers": "python_version >= '3.7'",
            "version": "==1.9.0"
        },
        "invenio-utilities-tuw": {
            "hashes": [
                "sha256:0cdea56bedf50af095ac5cf2daa7d70183093703700e92638fe7229138cef2dd",
                "sha256:c2569a4c7b43646a5e16af25666722715d6e90d8e3e83d3a9abda00171024591"
            ],
            "index": "pypi",
            "version": "==2022.2.3"
        },
        "invenio-vocabularies": {
            "hashes": [
                "sha256:a964211b6462a0dd652f7a2e53b1b61f1311351cbb6bfdacd31b2da70a470dbf",
                "sha256:f26360a6d6b27fa85413bf2388d112ec11d085ea1b918f0ac8decb51f313236b"
            ],
            "markers": "python_version >= '3.7'",
            "version": "==1.5.0"
        },
        "ipython": {
            "hashes": [
                "sha256:1d197b907b6ba441b692c48cf2a3a2de280dc0ac91a3405b39349a50272ca0a1",
                "sha256:248aca623f5c99a6635bc3857677b7320b9b8039f99f070ee0d20a5ca5a8e6bf"
            ],
            "markers": "python_version >= '3.9'",
            "version": "==8.14.0"
        },
        "isbnlib": {
            "hashes": [
                "sha256:96f90864c77b01f55fa11e5bfca9fd909501d9842f3bc710d4eab85195d90539",
                "sha256:f885b350fc8e600a919ed46e3b07253062cd604af69885455a25a299217b3fe2"
            ],
            "index": "pypi",
            "version": "==3.10.14"
        },
        "isort": {
            "hashes": [
                "sha256:8bef7dde241278824a6d83f44a544709b065191b95b6e50894bdc722fcba0504",
                "sha256:f84c2818376e66cf843d497486ea8fed8700b340f308f076c6fb1229dff318b6"
            ],
            "markers": "python_full_version >= '3.8.0'",
            "version": "==5.12.0"
        },
        "itsdangerous": {
            "hashes": [
                "sha256:5174094b9637652bdb841a3029700391451bd092ba3db90600dea710ba28e97c",
                "sha256:9e724d68fc22902a1435351f84c3fb8623f303fffcc566a4cb952df8c572cff0"
            ],
            "markers": "python_version >= '3.6'",
            "version": "==2.0.1"
        },
        "jedi": {
            "hashes": [
                "sha256:203c1fd9d969ab8f2119ec0a3342e0b49910045abe6af0a3ae83a5764d54639e",
                "sha256:bae794c30d07f6d910d32a7048af09b5a39ed740918da923c6b780790ebac612"
            ],
            "markers": "python_version >= '3.6'",
            "version": "==0.18.2"
        },
        "jinja2": {
            "hashes": [
                "sha256:31351a702a408a9e7595a8fc6150fc3f43bb6bf7e319770cbc0db9df9437e852",
                "sha256:6088930bfe239f0e6710546ab9c19c9ef35e29792895fed6e6e31a023a182a61"
            ],
            "markers": "python_version >= '3.7'",
            "version": "==3.1.2"
        },
        "jinja2-time": {
            "hashes": [
                "sha256:d14eaa4d315e7688daa4969f616f226614350c48730bfa1692d2caebd8c90d40",
                "sha256:d3eab6605e3ec8b7a0863df09cc1d23714908fa61aa6986a845c20ba488b4efa"
            ],
            "version": "==0.2.0"
        },
        "jmespath": {
            "hashes": [
                "sha256:02e2e4cc71b5bcab88332eebf907519190dd9e6e82107fa7f83b1003a6252980",
                "sha256:90261b206d6defd58fdd5e85f478bf633a2901798906be2ad389150c5c60edbe"
            ],
            "markers": "python_version >= '3.7'",
            "version": "==1.0.1"
        },
        "jsmin": {
            "hashes": [
                "sha256:c0959a121ef94542e807a674142606f7e90214a2b3d1eb17300244bbb5cc2bfc"
            ],
            "version": "==3.0.1"
        },
        "jsonpatch": {
            "hashes": [
                "sha256:0ae28c0cd062bbd8b8ecc26d7d164fbbea9652a1a3693f3b956c1eae5145dade"
            ],
            "markers": "python_version >= '2.7' and python_version not in '3.0, 3.1, 3.2, 3.3, 3.4, 3.5, 3.6'",
            "version": "==1.33"
        },
        "jsonpointer": {
            "hashes": [
                "sha256:15d51bba20eea3165644553647711d150376234112651b4f1811022aecad7d7a"
            ],
            "markers": "python_version >= '2.7' and python_version not in '3.0, 3.1, 3.2, 3.3, 3.4, 3.5, 3.6'",
            "version": "==2.4"
        },
        "jsonref": {
            "hashes": [
                "sha256:32fe8e1d85af0fdefbebce950af85590b22b60f9e95443176adbde4e1ecea552",
                "sha256:590dc7773df6c21cbf948b5dac07a72a251db28b0238ceecce0a2abfa8ec30a9"
            ],
            "markers": "python_version >= '3.7'",
            "version": "==1.1.0"
        },
        "jsonresolver": {
            "hashes": [
                "sha256:33ed39dc582db4b011a1356ebb76c43317f069f01f98f357da9a4cdb6a6539d5",
                "sha256:66d70fd43d0b961a18aa09917bd1a49400f0adb7ed70fb2611188f319f306ed9"
            ],
            "markers": "python_version >= '3.7'",
            "version": "==0.3.2"
        },
        "jsonschema": {
            "hashes": [
                "sha256:0f864437ab8b6076ba6707453ef8f98a6a0d512a80e93f8abdb676f737ecb60d",
                "sha256:a870ad254da1a8ca84b6a2905cac29d265f805acc57af304784962a2aa6508f6"
            ],
            "markers": "python_version >= '3.7'",
            "version": "==4.17.3"
        },
        "jupyter-client": {
            "hashes": [
                "sha256:9fe233834edd0e6c0aa5f05ca2ab4bdea1842bfd2d8a932878212fc5301ddaf0",
                "sha256:b18219aa695d39e2ad570533e0d71fb7881d35a873051054a84ee2a17c4b7389"
            ],
            "markers": "python_version >= '3.8'",
            "version": "==8.2.0"
        },
        "jupyter-core": {
            "hashes": [
                "sha256:5ba5c7938a7f97a6b0481463f7ff0dbac7c15ba48cf46fa4035ca6e838aa1aba",
                "sha256:ae9036db959a71ec1cac33081eeb040a79e681f08ab68b0883e9a676c7a90dce"
            ],
            "markers": "python_version >= '3.8'",
            "version": "==5.3.1"
        },
        "jupyterlab-pygments": {
            "hashes": [
                "sha256:2405800db07c9f770863bcf8049a529c3dd4d3e28536638bd7c1c01d2748309f",
                "sha256:7405d7fde60819d905a9fa8ce89e4cd830e318cdad22a0030f7a901da705585d"
            ],
            "markers": "python_version >= '3.7'",
            "version": "==0.2.2"
        },
        "knowledge-commons-repository": {
            "editable": true,
            "path": "./site"
        },
        "kombu": {
            "hashes": [
                "sha256:48ee589e8833126fd01ceaa08f8a2041334e9f5894e5763c8486a550454551e9",
                "sha256:fbd7572d92c0bf71c112a6b45163153dea5a7b6a701ec16b568c27d0fd2370f2"
            ],
            "markers": "python_version >= '3.8'",
            "version": "==5.3.1"
        },
        "langdetect": {
            "hashes": [
                "sha256:7cbc0746252f19e76f77c0b1690aadf01963be835ef0cd4b56dddf2a8f1dfc2a",
                "sha256:cbc1fef89f8d062739774bd51eda3da3274006b3661d199c2655f6b3f6d605a0"
            ],
            "index": "pypi",
            "version": "==1.0.9"
        },
        "limits": {
            "hashes": [
                "sha256:12ae4449cf7daadee43edf4096acd9cb9f4bfdec3a995aa9fbd0f72b0b9af762",
                "sha256:6c0a57b42647f1141f5a7a0a8479b49e4367c24937a01bd9d4063a595c2dd48a"
            ],
            "version": "==1.6"
        },
        "log-symbols": {
            "hashes": [
                "sha256:4952106ff8b605ab7d5081dd2c7e6ca7374584eff7086f499c06edd1ce56dcca",
                "sha256:cf0bbc6fe1a8e53f0d174a716bc625c4f87043cc21eb55dd8a740cfe22680556"
            ],
            "version": "==0.0.14"
        },
        "luqum": {
            "hashes": [
                "sha256:1af57bc37637014460858a2ae4737760015ed0b9d8b23d61f198de4736c174f5",
                "sha256:bf0ac6eb3ca8a6a579ff6dd4bd9d88fbba5d9f559b4f5d864f99c4a6b5061853"
            ],
            "version": "==0.13.0"
        },
        "lxml": {
            "hashes": [
                "sha256:01d36c05f4afb8f7c20fd9ed5badca32a2029b93b1750f571ccc0b142531caf7",
                "sha256:04876580c050a8c5341d706dd464ff04fd597095cc8c023252566a8826505726",
                "sha256:05ca3f6abf5cf78fe053da9b1166e062ade3fa5d4f92b4ed688127ea7d7b1d03",
                "sha256:090c6543d3696cbe15b4ac6e175e576bcc3f1ccfbba970061b7300b0c15a2140",
                "sha256:0dc313ef231edf866912e9d8f5a042ddab56c752619e92dfd3a2c277e6a7299a",
                "sha256:0f2b1e0d79180f344ff9f321327b005ca043a50ece8713de61d1cb383fb8ac05",
                "sha256:13598ecfbd2e86ea7ae45ec28a2a54fb87ee9b9fdb0f6d343297d8e548392c03",
                "sha256:16efd54337136e8cd72fb9485c368d91d77a47ee2d42b057564aae201257d419",
                "sha256:1ab8f1f932e8f82355e75dda5413a57612c6ea448069d4fb2e217e9a4bed13d4",
                "sha256:223f4232855ade399bd409331e6ca70fb5578efef22cf4069a6090acc0f53c0e",
                "sha256:2455cfaeb7ac70338b3257f41e21f0724f4b5b0c0e7702da67ee6c3640835b67",
                "sha256:2899456259589aa38bfb018c364d6ae7b53c5c22d8e27d0ec7609c2a1ff78b50",
                "sha256:2a29ba94d065945944016b6b74e538bdb1751a1db6ffb80c9d3c2e40d6fa9894",
                "sha256:2a87fa548561d2f4643c99cd13131acb607ddabb70682dcf1dff5f71f781a4bf",
                "sha256:2e430cd2824f05f2d4f687701144556646bae8f249fd60aa1e4c768ba7018947",
                "sha256:36c3c175d34652a35475a73762b545f4527aec044910a651d2bf50de9c3352b1",
                "sha256:3818b8e2c4b5148567e1b09ce739006acfaa44ce3156f8cbbc11062994b8e8dd",
                "sha256:3ab9fa9d6dc2a7f29d7affdf3edebf6ece6fb28a6d80b14c3b2fb9d39b9322c3",
                "sha256:3efea981d956a6f7173b4659849f55081867cf897e719f57383698af6f618a92",
                "sha256:4c8f293f14abc8fd3e8e01c5bd86e6ed0b6ef71936ded5bf10fe7a5efefbaca3",
                "sha256:5344a43228767f53a9df6e5b253f8cdca7dfc7b7aeae52551958192f56d98457",
                "sha256:58bfa3aa19ca4c0f28c5dde0ff56c520fbac6f0daf4fac66ed4c8d2fb7f22e74",
                "sha256:5b4545b8a40478183ac06c073e81a5ce4cf01bf1734962577cf2bb569a5b3bbf",
                "sha256:5f50a1c177e2fa3ee0667a5ab79fdc6b23086bc8b589d90b93b4bd17eb0e64d1",
                "sha256:63da2ccc0857c311d764e7d3d90f429c252e83b52d1f8f1d1fe55be26827d1f4",
                "sha256:6749649eecd6a9871cae297bffa4ee76f90b4504a2a2ab528d9ebe912b101975",
                "sha256:6804daeb7ef69e7b36f76caddb85cccd63d0c56dedb47555d2fc969e2af6a1a5",
                "sha256:689bb688a1db722485e4610a503e3e9210dcc20c520b45ac8f7533c837be76fe",
                "sha256:699a9af7dffaf67deeae27b2112aa06b41c370d5e7633e0ee0aea2e0b6c211f7",
                "sha256:6b418afe5df18233fc6b6093deb82a32895b6bb0b1155c2cdb05203f583053f1",
                "sha256:76cf573e5a365e790396a5cc2b909812633409306c6531a6877c59061e42c4f2",
                "sha256:7b515674acfdcadb0eb5d00d8a709868173acece5cb0be3dd165950cbfdf5409",
                "sha256:7b770ed79542ed52c519119473898198761d78beb24b107acf3ad65deae61f1f",
                "sha256:7d2278d59425777cfcb19735018d897ca8303abe67cc735f9f97177ceff8027f",
                "sha256:7e91ee82f4199af8c43d8158024cbdff3d931df350252288f0d4ce656df7f3b5",
                "sha256:821b7f59b99551c69c85a6039c65b75f5683bdc63270fec660f75da67469ca24",
                "sha256:822068f85e12a6e292803e112ab876bc03ed1f03dddb80154c395f891ca6b31e",
                "sha256:8340225bd5e7a701c0fa98284c849c9b9fc9238abf53a0ebd90900f25d39a4e4",
                "sha256:85cabf64adec449132e55616e7ca3e1000ab449d1d0f9d7f83146ed5bdcb6d8a",
                "sha256:880bbbcbe2fca64e2f4d8e04db47bcdf504936fa2b33933efd945e1b429bea8c",
                "sha256:8d0b4612b66ff5d62d03bcaa043bb018f74dfea51184e53f067e6fdcba4bd8de",
                "sha256:8e20cb5a47247e383cf4ff523205060991021233ebd6f924bca927fcf25cf86f",
                "sha256:925073b2fe14ab9b87e73f9a5fde6ce6392da430f3004d8b72cc86f746f5163b",
                "sha256:998c7c41910666d2976928c38ea96a70d1aa43be6fe502f21a651e17483a43c5",
                "sha256:9b22c5c66f67ae00c0199f6055705bc3eb3fcb08d03d2ec4059a2b1b25ed48d7",
                "sha256:9f102706d0ca011de571de32c3247c6476b55bb6bc65a20f682f000b07a4852a",
                "sha256:a08cff61517ee26cb56f1e949cca38caabe9ea9fbb4b1e10a805dc39844b7d5c",
                "sha256:a0a336d6d3e8b234a3aae3c674873d8f0e720b76bc1d9416866c41cd9500ffb9",
                "sha256:a35f8b7fa99f90dd2f5dc5a9fa12332642f087a7641289ca6c40d6e1a2637d8e",
                "sha256:a38486985ca49cfa574a507e7a2215c0c780fd1778bb6290c21193b7211702ab",
                "sha256:a5da296eb617d18e497bcf0a5c528f5d3b18dadb3619fbdadf4ed2356ef8d941",
                "sha256:a6e441a86553c310258aca15d1c05903aaf4965b23f3bc2d55f200804e005ee5",
                "sha256:a82d05da00a58b8e4c0008edbc8a4b6ec5a4bc1e2ee0fb6ed157cf634ed7fa45",
                "sha256:ab323679b8b3030000f2be63e22cdeea5b47ee0abd2d6a1dc0c8103ddaa56cd7",
                "sha256:b1f42b6921d0e81b1bcb5e395bc091a70f41c4d4e55ba99c6da2b31626c44892",
                "sha256:b23e19989c355ca854276178a0463951a653309fb8e57ce674497f2d9f208746",
                "sha256:b264171e3143d842ded311b7dccd46ff9ef34247129ff5bf5066123c55c2431c",
                "sha256:b26a29f0b7fc6f0897f043ca366142d2b609dc60756ee6e4e90b5f762c6adc53",
                "sha256:b64d891da92e232c36976c80ed7ebb383e3f148489796d8d31a5b6a677825efe",
                "sha256:b9cc34af337a97d470040f99ba4282f6e6bac88407d021688a5d585e44a23184",
                "sha256:bc718cd47b765e790eecb74d044cc8d37d58562f6c314ee9484df26276d36a38",
                "sha256:be7292c55101e22f2a3d4d8913944cbea71eea90792bf914add27454a13905df",
                "sha256:c83203addf554215463b59f6399835201999b5e48019dc17f182ed5ad87205c9",
                "sha256:c9ec3eaf616d67db0764b3bb983962b4f385a1f08304fd30c7283954e6a7869b",
                "sha256:ca34efc80a29351897e18888c71c6aca4a359247c87e0b1c7ada14f0ab0c0fb2",
                "sha256:ca989b91cf3a3ba28930a9fc1e9aeafc2a395448641df1f387a2d394638943b0",
                "sha256:d02a5399126a53492415d4906ab0ad0375a5456cc05c3fc0fc4ca11771745cda",
                "sha256:d17bc7c2ccf49c478c5bdd447594e82692c74222698cfc9b5daae7ae7e90743b",
                "sha256:d5bf6545cd27aaa8a13033ce56354ed9e25ab0e4ac3b5392b763d8d04b08e0c5",
                "sha256:d6b430a9938a5a5d85fc107d852262ddcd48602c120e3dbb02137c83d212b380",
                "sha256:da248f93f0418a9e9d94b0080d7ebc407a9a5e6d0b57bb30db9b5cc28de1ad33",
                "sha256:da4dd7c9c50c059aba52b3524f84d7de956f7fef88f0bafcf4ad7dde94a064e8",
                "sha256:df0623dcf9668ad0445e0558a21211d4e9a149ea8f5666917c8eeec515f0a6d1",
                "sha256:e5168986b90a8d1f2f9dc1b841467c74221bd752537b99761a93d2d981e04889",
                "sha256:efa29c2fe6b4fdd32e8ef81c1528506895eca86e1d8c4657fda04c9b3786ddf9",
                "sha256:f1496ea22ca2c830cbcbd473de8f114a320da308438ae65abad6bab7867fe38f",
                "sha256:f49e52d174375a7def9915c9f06ec4e569d235ad428f70751765f48d5926678c"
            ],
            "markers": "python_version >= '2.7' and python_version not in '3.0, 3.1, 3.2, 3.3, 3.4'",
            "version": "==4.9.2"
        },
        "mako": {
            "hashes": [
                "sha256:c97c79c018b9165ac9922ae4f32da095ffd3c4e6872b45eded42926deea46818",
                "sha256:d60a3903dc3bb01a18ad6a89cdbe2e4eadc69c0bc8ef1e3773ba53d44c3f7a34"
            ],
            "markers": "python_version >= '3.7'",
            "version": "==1.2.4"
        },
        "markupsafe": {
            "hashes": [
                "sha256:05fb21170423db021895e1ea1e1f3ab3adb85d1c2333cbc2310f2a26bc77272e",
                "sha256:0a4e4a1aff6c7ac4cd55792abf96c915634c2b97e3cc1c7129578aa68ebd754e",
                "sha256:10bbfe99883db80bdbaff2dcf681dfc6533a614f700da1287707e8a5d78a8431",
                "sha256:134da1eca9ec0ae528110ccc9e48041e0828d79f24121a1a146161103c76e686",
                "sha256:1577735524cdad32f9f694208aa75e422adba74f1baee7551620e43a3141f559",
                "sha256:1b40069d487e7edb2676d3fbdb2b0829ffa2cd63a2ec26c4938b2d34391b4ecc",
                "sha256:282c2cb35b5b673bbcadb33a585408104df04f14b2d9b01d4c345a3b92861c2c",
                "sha256:2c1b19b3aaacc6e57b7e25710ff571c24d6c3613a45e905b1fde04d691b98ee0",
                "sha256:2ef12179d3a291be237280175b542c07a36e7f60718296278d8593d21ca937d4",
                "sha256:338ae27d6b8745585f87218a3f23f1512dbf52c26c28e322dbe54bcede54ccb9",
                "sha256:3c0fae6c3be832a0a0473ac912810b2877c8cb9d76ca48de1ed31e1c68386575",
                "sha256:3fd4abcb888d15a94f32b75d8fd18ee162ca0c064f35b11134be77050296d6ba",
                "sha256:42de32b22b6b804f42c5d98be4f7e5e977ecdd9ee9b660fda1a3edf03b11792d",
                "sha256:504b320cd4b7eff6f968eddf81127112db685e81f7e36e75f9f84f0df46041c3",
                "sha256:525808b8019e36eb524b8c68acdd63a37e75714eac50e988180b169d64480a00",
                "sha256:56d9f2ecac662ca1611d183feb03a3fa4406469dafe241673d521dd5ae92a155",
                "sha256:5bbe06f8eeafd38e5d0a4894ffec89378b6c6a625ff57e3028921f8ff59318ac",
                "sha256:65c1a9bcdadc6c28eecee2c119465aebff8f7a584dd719facdd9e825ec61ab52",
                "sha256:68e78619a61ecf91e76aa3e6e8e33fc4894a2bebe93410754bd28fce0a8a4f9f",
                "sha256:69c0f17e9f5a7afdf2cc9fb2d1ce6aabdb3bafb7f38017c0b77862bcec2bbad8",
                "sha256:6b2b56950d93e41f33b4223ead100ea0fe11f8e6ee5f641eb753ce4b77a7042b",
                "sha256:787003c0ddb00500e49a10f2844fac87aa6ce977b90b0feaaf9de23c22508b24",
                "sha256:7ef3cb2ebbf91e330e3bb937efada0edd9003683db6b57bb108c4001f37a02ea",
                "sha256:8023faf4e01efadfa183e863fefde0046de576c6f14659e8782065bcece22198",
                "sha256:8758846a7e80910096950b67071243da3e5a20ed2546e6392603c096778d48e0",
                "sha256:8afafd99945ead6e075b973fefa56379c5b5c53fd8937dad92c662da5d8fd5ee",
                "sha256:8c41976a29d078bb235fea9b2ecd3da465df42a562910f9022f1a03107bd02be",
                "sha256:8e254ae696c88d98da6555f5ace2279cf7cd5b3f52be2b5cf97feafe883b58d2",
                "sha256:9402b03f1a1b4dc4c19845e5c749e3ab82d5078d16a2a4c2cd2df62d57bb0707",
                "sha256:962f82a3086483f5e5f64dbad880d31038b698494799b097bc59c2edf392fce6",
                "sha256:9dcdfd0eaf283af041973bff14a2e143b8bd64e069f4c383416ecd79a81aab58",
                "sha256:aa7bd130efab1c280bed0f45501b7c8795f9fdbeb02e965371bbef3523627779",
                "sha256:ab4a0df41e7c16a1392727727e7998a467472d0ad65f3ad5e6e765015df08636",
                "sha256:ad9e82fb8f09ade1c3e1b996a6337afac2b8b9e365f926f5a61aacc71adc5b3c",
                "sha256:af598ed32d6ae86f1b747b82783958b1a4ab8f617b06fe68795c7f026abbdcad",
                "sha256:b076b6226fb84157e3f7c971a47ff3a679d837cf338547532ab866c57930dbee",
                "sha256:b7ff0f54cb4ff66dd38bebd335a38e2c22c41a8ee45aa608efc890ac3e3931bc",
                "sha256:bfce63a9e7834b12b87c64d6b155fdd9b3b96191b6bd334bf37db7ff1fe457f2",
                "sha256:c011a4149cfbcf9f03994ec2edffcb8b1dc2d2aede7ca243746df97a5d41ce48",
                "sha256:c9c804664ebe8f83a211cace637506669e7890fec1b4195b505c214e50dd4eb7",
                "sha256:ca379055a47383d02a5400cb0d110cef0a776fc644cda797db0c5696cfd7e18e",
                "sha256:cb0932dc158471523c9637e807d9bfb93e06a95cbf010f1a38b98623b929ef2b",
                "sha256:cd0f502fe016460680cd20aaa5a76d241d6f35a1c3350c474bac1273803893fa",
                "sha256:ceb01949af7121f9fc39f7d27f91be8546f3fb112c608bc4029aef0bab86a2a5",
                "sha256:d080e0a5eb2529460b30190fcfcc4199bd7f827663f858a226a81bc27beaa97e",
                "sha256:dd15ff04ffd7e05ffcb7fe79f1b98041b8ea30ae9234aed2a9168b5797c3effb",
                "sha256:df0be2b576a7abbf737b1575f048c23fb1d769f267ec4358296f31c2479db8f9",
                "sha256:e09031c87a1e51556fdcb46e5bd4f59dfb743061cf93c4d6831bf894f125eb57",
                "sha256:e4dd52d80b8c83fdce44e12478ad2e85c64ea965e75d66dbeafb0a3e77308fcc",
                "sha256:fec21693218efe39aa7f8599346e90c705afa52c5b31ae019b2e57e8f6542bb2"
            ],
            "markers": "python_version >= '3.7'",
            "version": "==2.1.3"
        },
        "marshmallow": {
            "hashes": [
                "sha256:90032c0fd650ce94b6ec6dc8dfeb0e3ff50c144586462c389b81a07205bedb78",
                "sha256:93f0958568da045b0021ec6aeb7ac37c81bfcccbb9a0e7ed8559885070b3a19b"
            ],
            "markers": "python_version >= '3.7'",
            "version": "==3.19.0"
        },
        "marshmallow-oneofschema": {
            "hashes": [
                "sha256:62cd2099b29188c92493c2940ee79d1bf2f2619a71721664e5a98ec2faa58237",
                "sha256:bd29410a9f2f7457a2b428286e2a80ef76b8ddc3701527dc1f935a88914b02f2"
            ],
            "markers": "python_version >= '3.6'",
            "version": "==3.0.1"
        },
        "marshmallow-utils": {
            "hashes": [
                "sha256:95b95417d0e52f4d8519b6162bfed8c6024c7e966ce877338630d735f50c2440",
                "sha256:b2d24178548b2c060b959b6f32ee89bb3f7c87f12e923631708dbce36faf40b2"
            ],
            "markers": "python_version >= '3.7'",
            "version": "==0.5.8"
        },
        "matplotlib-inline": {
            "hashes": [
                "sha256:f1f41aab5328aa5aaea9b16d083b128102f8712542f819fe7e6a420ff581b311",
                "sha256:f887e5f10ba98e8d2b150ddcf4702c1e5f8b3a20005eb0f74bfdbd360ee6f304"
            ],
            "markers": "python_version >= '3.5'",
            "version": "==0.1.6"
        },
        "maxminddb": {
            "hashes": [
                "sha256:120920dddd955f32ae48c207c6cef6fd5dc8874a889ba94b0f2c1f736ecdf308"
            ],
            "markers": "python_version >= '3.7'",
            "version": "==2.3.0"
        },
        "maxminddb-geolite2": {
            "hashes": [
                "sha256:2bd118c5567f3a8323d6c5da23a6e6d52cfc09cd9987b54eb712cf6001a96e03"
            ],
            "version": "==2018.703"
        },
        "mistune": {
            "hashes": [
                "sha256:59a3429db53c50b5c6bcc8a07f8848cb00d7dc8bdb431a4ab41920d201d4756e",
                "sha256:88a1051873018da288eee8538d476dffe1262495144b33ecb586c4ab266bb8d4"
            ],
            "version": "==0.8.4"
        },
        "msgpack": {
            "hashes": [
                "sha256:06f5174b5f8ed0ed919da0e62cbd4ffde676a374aba4020034da05fab67b9164",
                "sha256:0c05a4a96585525916b109bb85f8cb6511db1c6f5b9d9cbcbc940dc6b4be944b",
                "sha256:137850656634abddfb88236008339fdaba3178f4751b28f270d2ebe77a563b6c",
                "sha256:17358523b85973e5f242ad74aa4712b7ee560715562554aa2134d96e7aa4cbbf",
                "sha256:18334484eafc2b1aa47a6d42427da7fa8f2ab3d60b674120bce7a895a0a85bdd",
                "sha256:1835c84d65f46900920b3708f5ba829fb19b1096c1800ad60bae8418652a951d",
                "sha256:1967f6129fc50a43bfe0951c35acbb729be89a55d849fab7686004da85103f1c",
                "sha256:1ab2f3331cb1b54165976a9d976cb251a83183631c88076613c6c780f0d6e45a",
                "sha256:1c0f7c47f0087ffda62961d425e4407961a7ffd2aa004c81b9c07d9269512f6e",
                "sha256:20a97bf595a232c3ee6d57ddaadd5453d174a52594bf9c21d10407e2a2d9b3bd",
                "sha256:20c784e66b613c7f16f632e7b5e8a1651aa5702463d61394671ba07b2fc9e025",
                "sha256:266fa4202c0eb94d26822d9bfd7af25d1e2c088927fe8de9033d929dd5ba24c5",
                "sha256:28592e20bbb1620848256ebc105fc420436af59515793ed27d5c77a217477705",
                "sha256:288e32b47e67f7b171f86b030e527e302c91bd3f40fd9033483f2cacc37f327a",
                "sha256:3055b0455e45810820db1f29d900bf39466df96ddca11dfa6d074fa47054376d",
                "sha256:332360ff25469c346a1c5e47cbe2a725517919892eda5cfaffe6046656f0b7bb",
                "sha256:362d9655cd369b08fda06b6657a303eb7172d5279997abe094512e919cf74b11",
                "sha256:366c9a7b9057e1547f4ad51d8facad8b406bab69c7d72c0eb6f529cf76d4b85f",
                "sha256:36961b0568c36027c76e2ae3ca1132e35123dcec0706c4b7992683cc26c1320c",
                "sha256:379026812e49258016dd84ad79ac8446922234d498058ae1d415f04b522d5b2d",
                "sha256:382b2c77589331f2cb80b67cc058c00f225e19827dbc818d700f61513ab47bea",
                "sha256:476a8fe8fae289fdf273d6d2a6cb6e35b5a58541693e8f9f019bfe990a51e4ba",
                "sha256:48296af57cdb1d885843afd73c4656be5c76c0c6328db3440c9601a98f303d87",
                "sha256:4867aa2df9e2a5fa5f76d7d5565d25ec76e84c106b55509e78c1ede0f152659a",
                "sha256:4c075728a1095efd0634a7dccb06204919a2f67d1893b6aa8e00497258bf926c",
                "sha256:4f837b93669ce4336e24d08286c38761132bc7ab29782727f8557e1eb21b2080",
                "sha256:4f8d8b3bf1ff2672567d6b5c725a1b347fe838b912772aa8ae2bf70338d5a198",
                "sha256:525228efd79bb831cf6830a732e2e80bc1b05436b086d4264814b4b2955b2fa9",
                "sha256:5494ea30d517a3576749cad32fa27f7585c65f5f38309c88c6d137877fa28a5a",
                "sha256:55b56a24893105dc52c1253649b60f475f36b3aa0fc66115bffafb624d7cb30b",
                "sha256:56a62ec00b636583e5cb6ad313bbed36bb7ead5fa3a3e38938503142c72cba4f",
                "sha256:57e1f3528bd95cc44684beda696f74d3aaa8a5e58c816214b9046512240ef437",
                "sha256:586d0d636f9a628ddc6a17bfd45aa5b5efaf1606d2b60fa5d87b8986326e933f",
                "sha256:5cb47c21a8a65b165ce29f2bec852790cbc04936f502966768e4aae9fa763cb7",
                "sha256:6c4c68d87497f66f96d50142a2b73b97972130d93677ce930718f68828b382e2",
                "sha256:821c7e677cc6acf0fd3f7ac664c98803827ae6de594a9f99563e48c5a2f27eb0",
                "sha256:916723458c25dfb77ff07f4c66aed34e47503b2eb3188b3adbec8d8aa6e00f48",
                "sha256:9e6ca5d5699bcd89ae605c150aee83b5321f2115695e741b99618f4856c50898",
                "sha256:9f5ae84c5c8a857ec44dc180a8b0cc08238e021f57abdf51a8182e915e6299f0",
                "sha256:a2b031c2e9b9af485d5e3c4520f4220d74f4d222a5b8dc8c1a3ab9448ca79c57",
                "sha256:a61215eac016f391129a013c9e46f3ab308db5f5ec9f25811e811f96962599a8",
                "sha256:a740fa0e4087a734455f0fc3abf5e746004c9da72fbd541e9b113013c8dc3282",
                "sha256:a9985b214f33311df47e274eb788a5893a761d025e2b92c723ba4c63936b69b1",
                "sha256:ab31e908d8424d55601ad7075e471b7d0140d4d3dd3272daf39c5c19d936bd82",
                "sha256:ac9dd47af78cae935901a9a500104e2dea2e253207c924cc95de149606dc43cc",
                "sha256:addab7e2e1fcc04bd08e4eb631c2a90960c340e40dfc4a5e24d2ff0d5a3b3edb",
                "sha256:b1d46dfe3832660f53b13b925d4e0fa1432b00f5f7210eb3ad3bb9a13c6204a6",
                "sha256:b2de4c1c0538dcb7010902a2b97f4e00fc4ddf2c8cda9749af0e594d3b7fa3d7",
                "sha256:b5ef2f015b95f912c2fcab19c36814963b5463f1fb9049846994b007962743e9",
                "sha256:b72d0698f86e8d9ddf9442bdedec15b71df3598199ba33322d9711a19f08145c",
                "sha256:bae7de2026cbfe3782c8b78b0db9cbfc5455e079f1937cb0ab8d133496ac55e1",
                "sha256:bf22a83f973b50f9d38e55c6aade04c41ddda19b00c4ebc558930d78eecc64ed",
                "sha256:c075544284eadc5cddc70f4757331d99dcbc16b2bbd4849d15f8aae4cf36d31c",
                "sha256:c396e2cc213d12ce017b686e0f53497f94f8ba2b24799c25d913d46c08ec422c",
                "sha256:cb5aaa8c17760909ec6cb15e744c3ebc2ca8918e727216e79607b7bbce9c8f77",
                "sha256:cdc793c50be3f01106245a61b739328f7dccc2c648b501e237f0699fe1395b81",
                "sha256:d25dd59bbbbb996eacf7be6b4ad082ed7eacc4e8f3d2df1ba43822da9bfa122a",
                "sha256:e42b9594cc3bf4d838d67d6ed62b9e59e201862a25e9a157019e171fbe672dd3",
                "sha256:e57916ef1bd0fee4f21c4600e9d1da352d8816b52a599c46460e93a6e9f17086",
                "sha256:ed40e926fa2f297e8a653c954b732f125ef97bdd4c889f243182299de27e2aa9",
                "sha256:ef8108f8dedf204bb7b42994abf93882da1159728a2d4c5e82012edd92c9da9f",
                "sha256:f933bbda5a3ee63b8834179096923b094b76f0c7a73c1cfe8f07ad608c58844b",
                "sha256:fe5c63197c55bce6385d9aee16c4d0641684628f63ace85f73571e65ad1c1e8d"
            ],
            "version": "==1.0.5"
        },
        "nbclient": {
            "hashes": [
                "sha256:25e861299e5303a0477568557c4045eccc7a34c17fc08e7959558707b9ebe548",
                "sha256:f9b179cd4b2d7bca965f900a2ebf0db4a12ebff2f36a711cb66861e4ae158e55"
            ],
            "markers": "python_full_version >= '3.8.0'",
            "version": "==0.8.0"
        },
        "nbconvert": {
            "hashes": [
                "sha256:9e3c7c6d491374cbdd5f35d268c05809357716d346f4573186bbeab32ee50bc1",
                "sha256:d679a947f849a966cbbd0bf6e7fedcfdb64be3b20ce7cef11ad55c13f5820e19"
            ],
            "markers": "python_version >= '3.7'",
            "version": "==6.5.4"
        },
        "nbformat": {
            "hashes": [
                "sha256:8c8fa16d6d05062c26177754bfbfac22de644888e2ef69d27ad2a334cf2576e5",
                "sha256:e98ebb6120c3efbafdee2a40af2a140cadee90bb06dd69a2a63d9551fcc7f976"
            ],
            "markers": "python_version >= '3.8'",
            "version": "==5.9.0"
        },
        "node-semver": {
            "hashes": [
                "sha256:e29ee4e51efb6d82c55aef5d569b888842e62e6404ce95df18d80c421f8e7dac"
            ],
            "version": "==0.1.1"
        },
        "oauthlib": {
            "hashes": [
                "sha256:ac35665a61c1685c56336bda97d5eefa246f1202618a1d6f34fccb1bdd404162",
                "sha256:d883b36b21a6ad813953803edfa563b1b579d79ca758fe950d1bc9e8b326025b"
            ],
            "version": "==2.1.0"
        },
        "opensearch-dsl": {
            "hashes": [
                "sha256:31559b738b48ed5abe87b357205a040fa1dc64042a6454ad2d6854050d911ba0",
                "sha256:e54ad0d754358233503e0c08e85b77dbe07d6c00babeae62c81d8cee11965ae6"
            ],
            "version": "==2.1.0"
        },
        "opensearch-py": {
            "hashes": [
                "sha256:109fe8d2e1e8f419a22358eb901025f51e6ad2f50014c8962e23796b2a23cb67",
                "sha256:595dcebe42e21cdf945add0b5dbaecccace1a8a5ba65d60314813767b564263c"
            ],
            "version": "==2.2.0"
        },
        "packaging": {
            "hashes": [
                "sha256:994793af429502c4ea2ebf6bf664629d07c1a9fe974af92966e4b8d2df7edc61",
                "sha256:a392980d2b6cffa644431898be54b0045151319d1e7ec34f0cfed48767dd334f"
            ],
            "markers": "python_version >= '3.7'",
            "version": "==23.1"
        },
        "pandocfilters": {
            "hashes": [
                "sha256:0b679503337d233b4339a817bfc8c50064e2eff681314376a47cb582305a7a38",
                "sha256:33aae3f25fd1a026079f5d27bdd52496f0e0803b3469282162bafdcbdf6ef14f"
            ],
            "markers": "python_version >= '2.7' and python_version not in '3.0, 3.1, 3.2, 3.3'",
            "version": "==1.5.0"
        },
        "parso": {
            "hashes": [
                "sha256:8c07be290bb59f03588915921e29e8a50002acaf2cdc5fa0e0114f91709fafa0",
                "sha256:c001d4636cd3aecdaf33cbb40aebb59b094be2a74c556778ef5576c175e19e75"
            ],
            "markers": "python_version >= '3.6'",
            "version": "==0.8.3"
        },
        "passlib": {
            "hashes": [
                "sha256:aa6bca462b8d8bda89c70b382f0c298a20b5560af6cbfa2dce410c0a2fb669f1",
                "sha256:defd50f72b65c5402ab2c573830a6978e5f202ad0d984793c8dde2c4152ebe04"
            ],
            "version": "==1.7.4"
        },
        "pexpect": {
            "hashes": [
                "sha256:0b48a55dcb3c05f3329815901ea4fc1537514d6ba867a152b581d69ae3710937",
                "sha256:fc65a43959d153d0114afe13997d439c22823a27cefceb5ff35c2178c6784c0c"
            ],
            "markers": "sys_platform != 'win32'",
            "version": "==4.8.0"
        },
        "pickleshare": {
            "hashes": [
                "sha256:87683d47965c1da65cdacaf31c8441d12b8044cdec9aca500cd78fc2c683afca",
                "sha256:9649af414d74d4df115d5d718f82acb59c9d418196b7b4290ed47a12ce62df56"
            ],
            "version": "==0.7.5"
        },
        "pillow": {
            "hashes": [
                "sha256:07999f5834bdc404c442146942a2ecadd1cb6292f5229f4ed3b31e0a108746b1",
                "sha256:0852ddb76d85f127c135b6dd1f0bb88dbb9ee990d2cd9aa9e28526c93e794fba",
                "sha256:1781a624c229cb35a2ac31cc4a77e28cafc8900733a864870c49bfeedacd106a",
                "sha256:1e7723bd90ef94eda669a3c2c19d549874dd5badaeefabefd26053304abe5799",
                "sha256:229e2c79c00e85989a34b5981a2b67aa079fd08c903f0aaead522a1d68d79e51",
                "sha256:22baf0c3cf0c7f26e82d6e1adf118027afb325e703922c8dfc1d5d0156bb2eeb",
                "sha256:252a03f1bdddce077eff2354c3861bf437c892fb1832f75ce813ee94347aa9b5",
                "sha256:2dfaaf10b6172697b9bceb9a3bd7b951819d1ca339a5ef294d1f1ac6d7f63270",
                "sha256:322724c0032af6692456cd6ed554bb85f8149214d97398bb80613b04e33769f6",
                "sha256:35f6e77122a0c0762268216315bf239cf52b88865bba522999dc38f1c52b9b47",
                "sha256:375f6e5ee9620a271acb6820b3d1e94ffa8e741c0601db4c0c4d3cb0a9c224bf",
                "sha256:3ded42b9ad70e5f1754fb7c2e2d6465a9c842e41d178f262e08b8c85ed8a1d8e",
                "sha256:432b975c009cf649420615388561c0ce7cc31ce9b2e374db659ee4f7d57a1f8b",
                "sha256:482877592e927fd263028c105b36272398e3e1be3269efda09f6ba21fd83ec66",
                "sha256:489f8389261e5ed43ac8ff7b453162af39c3e8abd730af8363587ba64bb2e865",
                "sha256:54f7102ad31a3de5666827526e248c3530b3a33539dbda27c6843d19d72644ec",
                "sha256:560737e70cb9c6255d6dcba3de6578a9e2ec4b573659943a5e7e4af13f298f5c",
                "sha256:5671583eab84af046a397d6d0ba25343c00cd50bce03787948e0fff01d4fd9b1",
                "sha256:5ba1b81ee69573fe7124881762bb4cd2e4b6ed9dd28c9c60a632902fe8db8b38",
                "sha256:5d4ebf8e1db4441a55c509c4baa7a0587a0210f7cd25fcfe74dbbce7a4bd1906",
                "sha256:60037a8db8750e474af7ffc9faa9b5859e6c6d0a50e55c45576bf28be7419705",
                "sha256:608488bdcbdb4ba7837461442b90ea6f3079397ddc968c31265c1e056964f1ef",
                "sha256:6608ff3bf781eee0cd14d0901a2b9cc3d3834516532e3bd673a0a204dc8615fc",
                "sha256:662da1f3f89a302cc22faa9f14a262c2e3951f9dbc9617609a47521c69dd9f8f",
                "sha256:7002d0797a3e4193c7cdee3198d7c14f92c0836d6b4a3f3046a64bd1ce8df2bf",
                "sha256:763782b2e03e45e2c77d7779875f4432e25121ef002a41829d8868700d119392",
                "sha256:77165c4a5e7d5a284f10a6efaa39a0ae8ba839da344f20b111d62cc932fa4e5d",
                "sha256:7c9af5a3b406a50e313467e3565fc99929717f780164fe6fbb7704edba0cebbe",
                "sha256:7ec6f6ce99dab90b52da21cf0dc519e21095e332ff3b399a357c187b1a5eee32",
                "sha256:833b86a98e0ede388fa29363159c9b1a294b0905b5128baf01db683672f230f5",
                "sha256:84a6f19ce086c1bf894644b43cd129702f781ba5751ca8572f08aa40ef0ab7b7",
                "sha256:8507eda3cd0608a1f94f58c64817e83ec12fa93a9436938b191b80d9e4c0fc44",
                "sha256:85ec677246533e27770b0de5cf0f9d6e4ec0c212a1f89dfc941b64b21226009d",
                "sha256:8aca1152d93dcc27dc55395604dcfc55bed5f25ef4c98716a928bacba90d33a3",
                "sha256:8d935f924bbab8f0a9a28404422da8af4904e36d5c33fc6f677e4c4485515625",
                "sha256:8f36397bf3f7d7c6a3abdea815ecf6fd14e7fcd4418ab24bae01008d8d8ca15e",
                "sha256:91ec6fe47b5eb5a9968c79ad9ed78c342b1f97a091677ba0e012701add857829",
                "sha256:965e4a05ef364e7b973dd17fc765f42233415974d773e82144c9bbaaaea5d089",
                "sha256:96e88745a55b88a7c64fa49bceff363a1a27d9a64e04019c2281049444a571e3",
                "sha256:99eb6cafb6ba90e436684e08dad8be1637efb71c4f2180ee6b8f940739406e78",
                "sha256:9adf58f5d64e474bed00d69bcd86ec4bcaa4123bfa70a65ce72e424bfb88ed96",
                "sha256:9b1af95c3a967bf1da94f253e56b6286b50af23392a886720f563c547e48e964",
                "sha256:a0aa9417994d91301056f3d0038af1199eb7adc86e646a36b9e050b06f526597",
                "sha256:a0f9bb6c80e6efcde93ffc51256d5cfb2155ff8f78292f074f60f9e70b942d99",
                "sha256:a127ae76092974abfbfa38ca2d12cbeddcdeac0fb71f9627cc1135bedaf9d51a",
                "sha256:aaf305d6d40bd9632198c766fb64f0c1a83ca5b667f16c1e79e1661ab5060140",
                "sha256:aca1c196f407ec7cf04dcbb15d19a43c507a81f7ffc45b690899d6a76ac9fda7",
                "sha256:ace6ca218308447b9077c14ea4ef381ba0b67ee78d64046b3f19cf4e1139ad16",
                "sha256:b416f03d37d27290cb93597335a2f85ed446731200705b22bb927405320de903",
                "sha256:bf548479d336726d7a0eceb6e767e179fbde37833ae42794602631a070d630f1",
                "sha256:c1170d6b195555644f0616fd6ed929dfcf6333b8675fcca044ae5ab110ded296",
                "sha256:c380b27d041209b849ed246b111b7c166ba36d7933ec6e41175fd15ab9eb1572",
                "sha256:c446d2245ba29820d405315083d55299a796695d747efceb5717a8b450324115",
                "sha256:c830a02caeb789633863b466b9de10c015bded434deb3ec87c768e53752ad22a",
                "sha256:cb841572862f629b99725ebaec3287fc6d275be9b14443ea746c1dd325053cbd",
                "sha256:cfa4561277f677ecf651e2b22dc43e8f5368b74a25a8f7d1d4a3a243e573f2d4",
                "sha256:cfcc2c53c06f2ccb8976fb5c71d448bdd0a07d26d8e07e321c103416444c7ad1",
                "sha256:d3c6b54e304c60c4181da1c9dadf83e4a54fd266a99c70ba646a9baa626819eb",
                "sha256:d3d403753c9d5adc04d4694d35cf0391f0f3d57c8e0030aac09d7678fa8030aa",
                "sha256:d9c206c29b46cfd343ea7cdfe1232443072bbb270d6a46f59c259460db76779a",
                "sha256:e49eb4e95ff6fd7c0c402508894b1ef0e01b99a44320ba7d8ecbabefddcc5569",
                "sha256:f8286396b351785801a976b1e85ea88e937712ee2c3ac653710a4a57a8da5d9c",
                "sha256:f8fc330c3370a81bbf3f88557097d1ea26cd8b019d6433aa59f71195f5ddebbf",
                "sha256:fbd359831c1657d69bb81f0db962905ee05e5e9451913b18b831febfe0519082",
                "sha256:fe7e1c262d3392afcf5071df9afa574544f28eac825284596ac6db56e6d11062",
                "sha256:fed1e1cf6a42577953abbe8e6cf2fe2f566daebde7c34724ec8803c4c0cda579"
            ],
            "markers": "python_version >= '3.7'",
            "version": "==9.5.0"
        },
        "pipenv": {
            "hashes": [
                "sha256:624ea93feee40d49269fbb6a875a752b61e57e52255f9e9742247b20304a4f40",
                "sha256:e85566b988754dafd71489ff3d5d54b9c65fa13c0db78f5c19060f10038411f6"
            ],
            "markers": "python_version >= '3.7'",
            "version": "==2023.6.18"
        },
        "pipfile": {
            "hashes": [
                "sha256:f7d9f15de8b660986557eb3cc5391aa1a16207ac41bc378d03f414762d36c984"
            ],
            "version": "==0.0.2"
        },
        "platformdirs": {
            "hashes": [
<<<<<<< HEAD
                "sha256:57e28820ca8094678b807ff529196506d7a21e17156cb1cddb3e74cebce54640",
                "sha256:ffa199e3fbab8365778c4a10e1fbf1b9cd50707de826eb304b50e57ec0cc8d38"
            ],
            "markers": "python_version >= '3.7'",
            "version": "==3.6.0"
=======
                "sha256:87fbf6473e87c078d536980ba970a472422e94f17b752cfad17024c18876d481",
                "sha256:cfd065ba43133ff103ab3bd10aecb095c2a0035fcd1f07217c9376900d94ba07"
            ],
            "markers": "python_version >= '3.7'",
            "version": "==3.7.0"
>>>>>>> 3ca0493c
        },
        "pluggy": {
            "hashes": [
                "sha256:15b2acde666561e1298d71b523007ed7364de07029219b604cf808bfa1c765b0",
                "sha256:966c145cd83c96502c3c3868f50408687b38434af77734af1e9ca461a4081d2d"
            ],
            "markers": "python_version >= '2.7' and python_version not in '3.0, 3.1, 3.2, 3.3'",
            "version": "==0.13.1"
        },
        "ply": {
            "hashes": [
                "sha256:00c7c1aaa88358b9c765b6d3000c6eec0ba42abca5351b095321aef446081da3",
                "sha256:096f9b8350b65ebd2fd1346b12452efe5b9607f7482813ffca50c22722a807ce"
            ],
            "version": "==3.11"
        },
        "prompt-toolkit": {
            "hashes": [
                "sha256:23ac5d50538a9a38c8bde05fecb47d0b403ecd0662857a86f886f798563d5b9b",
                "sha256:45ea77a2f7c60418850331366c81cf6b5b9cf4c7fd34616f733c5427e6abbb1f"
            ],
            "markers": "python_full_version >= '3.7.0'",
            "version": "==3.0.38"
        },
        "psycopg2-binary": {
            "hashes": [
                "sha256:02c0f3757a4300cf379eb49f543fb7ac527fb00144d39246ee40e1df684ab514",
                "sha256:02c6e3cf3439e213e4ee930308dc122d6fb4d4bea9aef4a12535fbd605d1a2fe",
                "sha256:0645376d399bfd64da57148694d78e1f431b1e1ee1054872a5713125681cf1be",
                "sha256:0892ef645c2fabb0c75ec32d79f4252542d0caec1d5d949630e7d242ca4681a3",
                "sha256:0d236c2825fa656a2d98bbb0e52370a2e852e5a0ec45fc4f402977313329174d",
                "sha256:0e0f754d27fddcfd74006455b6e04e6705d6c31a612ec69ddc040a5468e44b4e",
                "sha256:15e2ee79e7cf29582ef770de7dab3d286431b01c3bb598f8e05e09601b890081",
                "sha256:1876843d8e31c89c399e31b97d4b9725a3575bb9c2af92038464231ec40f9edb",
                "sha256:1f64dcfb8f6e0c014c7f55e51c9759f024f70ea572fbdef123f85318c297947c",
                "sha256:2ab652e729ff4ad76d400df2624d223d6e265ef81bb8aa17fbd63607878ecbee",
                "sha256:30637a20623e2a2eacc420059be11527f4458ef54352d870b8181a4c3020ae6b",
                "sha256:34b9ccdf210cbbb1303c7c4db2905fa0319391bd5904d32689e6dd5c963d2ea8",
                "sha256:38601cbbfe600362c43714482f43b7c110b20cb0f8172422c616b09b85a750c5",
                "sha256:441cc2f8869a4f0f4bb408475e5ae0ee1f3b55b33f350406150277f7f35384fc",
                "sha256:498807b927ca2510baea1b05cc91d7da4718a0f53cb766c154c417a39f1820a0",
                "sha256:4ac30da8b4f57187dbf449294d23b808f8f53cad6b1fc3623fa8a6c11d176dd0",
                "sha256:4c727b597c6444a16e9119386b59388f8a424223302d0c06c676ec8b4bc1f963",
                "sha256:4d67fbdaf177da06374473ef6f7ed8cc0a9dc640b01abfe9e8a2ccb1b1402c1f",
                "sha256:4dfb4be774c4436a4526d0c554af0cc2e02082c38303852a36f6456ece7b3503",
                "sha256:4ea29fc3ad9d91162c52b578f211ff1c931d8a38e1f58e684c45aa470adf19e2",
                "sha256:51537e3d299be0db9137b321dfb6a5022caaab275775680e0c3d281feefaca6b",
                "sha256:61b047a0537bbc3afae10f134dc6393823882eb263088c271331602b672e52e9",
                "sha256:6460c7a99fc939b849431f1e73e013d54aa54293f30f1109019c56a0b2b2ec2f",
                "sha256:65bee1e49fa6f9cf327ce0e01c4c10f39165ee76d35c846ade7cb0ec6683e303",
                "sha256:65c07febd1936d63bfde78948b76cd4c2a411572a44ac50719ead41947d0f26b",
                "sha256:71f14375d6f73b62800530b581aed3ada394039877818b2d5f7fc77e3bb6894d",
                "sha256:7a40c00dbe17c0af5bdd55aafd6ff6679f94a9be9513a4c7e071baf3d7d22a70",
                "sha256:7e13a5a2c01151f1208d5207e42f33ba86d561b7a89fca67c700b9486a06d0e2",
                "sha256:7f0438fa20fb6c7e202863e0d5ab02c246d35efb1d164e052f2f3bfe2b152bd0",
                "sha256:8122cfc7cae0da9a3077216528b8bb3629c43b25053284cc868744bfe71eb141",
                "sha256:8338a271cb71d8da40b023a35d9c1e919eba6cbd8fa20a54b748a332c355d896",
                "sha256:84d2222e61f313c4848ff05353653bf5f5cf6ce34df540e4274516880d9c3763",
                "sha256:8a6979cf527e2603d349a91060f428bcb135aea2be3201dff794813256c274f1",
                "sha256:8a76e027f87753f9bd1ab5f7c9cb8c7628d1077ef927f5e2446477153a602f2c",
                "sha256:964b4dfb7c1c1965ac4c1978b0f755cc4bd698e8aa2b7667c575fb5f04ebe06b",
                "sha256:9972aad21f965599ed0106f65334230ce826e5ae69fda7cbd688d24fa922415e",
                "sha256:a8c28fd40a4226b4a84bdf2d2b5b37d2c7bd49486b5adcc200e8c7ec991dfa7e",
                "sha256:ae102a98c547ee2288637af07393dd33f440c25e5cd79556b04e3fca13325e5f",
                "sha256:af335bac6b666cc6aea16f11d486c3b794029d9df029967f9938a4bed59b6a19",
                "sha256:afe64e9b8ea66866a771996f6ff14447e8082ea26e675a295ad3bdbffdd72afb",
                "sha256:b4b24f75d16a89cc6b4cdff0eb6a910a966ecd476d1e73f7ce5985ff1328e9a6",
                "sha256:b6c8288bb8a84b47e07013bb4850f50538aa913d487579e1921724631d02ea1b",
                "sha256:b83456c2d4979e08ff56180a76429263ea254c3f6552cd14ada95cff1dec9bb8",
                "sha256:bfb13af3c5dd3a9588000910178de17010ebcccd37b4f9794b00595e3a8ddad3",
                "sha256:c3dba7dab16709a33a847e5cd756767271697041fbe3fe97c215b1fc1f5c9848",
                "sha256:c48d8f2db17f27d41fb0e2ecd703ea41984ee19362cbce52c097963b3a1b4365",
                "sha256:c7e62ab8b332147a7593a385d4f368874d5fe4ad4e341770d4983442d89603e3",
                "sha256:c83a74b68270028dc8ee74d38ecfaf9c90eed23c8959fca95bd703d25b82c88e",
                "sha256:cacbdc5839bdff804dfebc058fe25684cae322987f7a38b0168bc1b2df703fb1",
                "sha256:cf4499e0a83b7b7edcb8dabecbd8501d0d3a5ef66457200f77bde3d210d5debb",
                "sha256:cfec476887aa231b8548ece2e06d28edc87c1397ebd83922299af2e051cf2827",
                "sha256:d26e0342183c762de3276cca7a530d574d4e25121ca7d6e4a98e4f05cb8e4df7",
                "sha256:d4e6036decf4b72d6425d5b29bbd3e8f0ff1059cda7ac7b96d6ac5ed34ffbacd",
                "sha256:d57c3fd55d9058645d26ae37d76e61156a27722097229d32a9e73ed54819982a",
                "sha256:dfa74c903a3c1f0d9b1c7e7b53ed2d929a4910e272add6700c38f365a6002820",
                "sha256:e3ed340d2b858d6e6fb5083f87c09996506af483227735de6964a6100b4e6a54",
                "sha256:e78e6e2a00c223e164c417628572a90093c031ed724492c763721c2e0bc2a8df",
                "sha256:e9182eb20f41417ea1dd8e8f7888c4d7c6e805f8a7c98c1081778a3da2bee3e4",
                "sha256:e99e34c82309dd78959ba3c1590975b5d3c862d6f279f843d47d26ff89d7d7e1",
                "sha256:f6a88f384335bb27812293fdb11ac6aee2ca3f51d3c7820fe03de0a304ab6249",
                "sha256:f81e65376e52f03422e1fb475c9514185669943798ed019ac50410fb4c4df232",
                "sha256:ffe9dc0a884a8848075e576c1de0290d85a533a9f6e9c4e564f19adf8f6e54a7"
            ],
            "version": "==2.9.6"
        },
        "ptyprocess": {
            "hashes": [
                "sha256:4b41f3967fce3af57cc7e94b888626c18bf37a083e3651ca8feeb66d492fef35",
                "sha256:5c5d0a3b48ceee0b48485e0c26037c0acd7d29765ca3fbb5cb3831d347423220"
            ],
            "version": "==0.7.0"
        },
        "pure-eval": {
            "hashes": [
                "sha256:01eaab343580944bc56080ebe0a674b39ec44a945e6d09ba7db3cb8cec289350",
                "sha256:2b45320af6dfaa1750f543d714b6d1c520a1688dec6fd24d339063ce0aaa9ac3"
            ],
            "version": "==0.2.2"
        },
        "py": {
            "hashes": [
                "sha256:51c75c4126074b472f746a24399ad32f6053d1b34b68d2fa41e558e6f4a98719",
                "sha256:607c53218732647dff4acdfcd50cb62615cedf612e72d1724fb1a0cc6405b378"
            ],
            "markers": "python_version >= '2.7' and python_version not in '3.0, 3.1, 3.2, 3.3, 3.4'",
            "version": "==1.11.0"
        },
        "pycodestyle": {
            "hashes": [
                "sha256:347187bdb476329d98f695c213d7295a846d1152ff4fe9bacb8a9590b8ee7053",
                "sha256:8a4eaf0d0495c7395bdab3589ac2db602797d76207242c17d470186815706610"
            ],
            "markers": "python_version >= '3.6'",
            "version": "==2.10.0"
        },
        "pycountry": {
            "hashes": [
                "sha256:b2163a246c585894d808f18783e19137cb70a0c18fb36748dc01fc6f109c1646"
            ],
            "markers": "python_version >= '3.6' and python_version < '4'",
            "version": "==22.3.5"
        },
        "pycparser": {
            "hashes": [
                "sha256:8ee45429555515e1f6b185e78100aea234072576aa43ab53aefcae078162fca9",
                "sha256:e644fdec12f7872f86c58ff790da456218b10f863970249516d60a5eaca77206"
            ],
            "version": "==2.21"
        },
        "pydocstyle": {
            "hashes": [
                "sha256:118762d452a49d6b05e194ef344a55822987a462831ade91ec5c06fd2169d019",
                "sha256:7ce43f0c0ac87b07494eb9c0b462c0b73e6ff276807f204d6b53edc72b7e44e1"
            ],
            "markers": "python_version >= '3.6'",
            "version": "==6.3.0"
        },
        "pygments": {
            "hashes": [
                "sha256:8ace4d3c1dd481894b2005f560ead0f9f19ee64fe983366be1a21e171d12775c",
                "sha256:db2db3deb4b4179f399a09054b023b6a586b76499d36965813c71aa8ed7b5fd1"
            ],
            "markers": "python_version >= '3.7'",
            "version": "==2.15.1"
        },
        "pyjwt": {
            "hashes": [
                "sha256:ba2b425b15ad5ef12f200dc67dd56af4e26de2331f965c5439994dad075876e1",
                "sha256:bd6ca4a3c4285c1a2d4349e5a035fdf8fb94e04ccd0fcbe6ba289dae9cc3e074"
            ],
            "markers": "python_version >= '3.7'",
            "version": "==2.7.0"
        },
        "pymysql": {
            "hashes": [
                "sha256:3dda943ef3694068a75d69d071755dbecacee1adf9a1fc5b206830d2b67d25e8",
                "sha256:89fc6ae41c0aeb6e1f7710cdd623702ea2c54d040565767a78b00a5ebb12f4e5"
            ],
            "version": "==1.0.3"
        },
        "pynpm": {
            "hashes": [
                "sha256:3f03fbf667549f8b8b7e0419eef88d1b21833ce288f96de66fbb761b9f4c4061",
                "sha256:8a6d3f9423760cf3c142db3bf9bda5a075e8a91837e7d2e2b0a3de5be5e26da2"
            ],
            "version": "==0.1.2"
        },
        "pyparsing": {
            "hashes": [
                "sha256:d554a96d1a7d3ddaf7183104485bc19fd80543ad6ac5bdb6426719d766fb06c1",
                "sha256:edb662d6fe322d6e990b1594b5feaeadf806803359e3d4d42f11e295e588f0ea"
            ],
            "markers": "python_full_version >= '3.6.8'",
            "version": "==3.1.0"
        },
        "pyproject-hooks": {
            "hashes": [
                "sha256:283c11acd6b928d2f6a7c73fa0d01cb2bdc5f07c57a2eeb6e83d5e56b97976f8",
                "sha256:f271b298b97f5955d53fb12b72c1fb1948c22c1a6b70b315c54cedaca0264ef5"
            ],
            "markers": "python_version >= '3.7'",
            "version": "==1.0.0"
        },
        "pyrsistent": {
            "hashes": [
                "sha256:016ad1afadf318eb7911baa24b049909f7f3bb2c5b1ed7b6a8f21db21ea3faa8",
                "sha256:1a2994773706bbb4995c31a97bc94f1418314923bd1048c6d964837040376440",
                "sha256:20460ac0ea439a3e79caa1dbd560344b64ed75e85d8703943e0b66c2a6150e4a",
                "sha256:3311cb4237a341aa52ab8448c27e3a9931e2ee09561ad150ba94e4cfd3fc888c",
                "sha256:3a8cb235fa6d3fd7aae6a4f1429bbb1fec1577d978098da1252f0489937786f3",
                "sha256:3ab2204234c0ecd8b9368dbd6a53e83c3d4f3cab10ecaf6d0e772f456c442393",
                "sha256:42ac0b2f44607eb92ae88609eda931a4f0dfa03038c44c772e07f43e738bcac9",
                "sha256:49c32f216c17148695ca0e02a5c521e28a4ee6c5089f97e34fe24163113722da",
                "sha256:4b774f9288dda8d425adb6544e5903f1fb6c273ab3128a355c6b972b7df39dcf",
                "sha256:4c18264cb84b5e68e7085a43723f9e4c1fd1d935ab240ce02c0324a8e01ccb64",
                "sha256:5a474fb80f5e0d6c9394d8db0fc19e90fa540b82ee52dba7d246a7791712f74a",
                "sha256:64220c429e42a7150f4bfd280f6f4bb2850f95956bde93c6fda1b70507af6ef3",
                "sha256:878433581fc23e906d947a6814336eee031a00e6defba224234169ae3d3d6a98",
                "sha256:99abb85579e2165bd8522f0c0138864da97847875ecbd45f3e7e2af569bfc6f2",
                "sha256:a2471f3f8693101975b1ff85ffd19bb7ca7dd7c38f8a81701f67d6b4f97b87d8",
                "sha256:aeda827381f5e5d65cced3024126529ddc4289d944f75e090572c77ceb19adbf",
                "sha256:b735e538f74ec31378f5a1e3886a26d2ca6351106b4dfde376a26fc32a044edc",
                "sha256:c147257a92374fde8498491f53ffa8f4822cd70c0d85037e09028e478cababb7",
                "sha256:c4db1bd596fefd66b296a3d5d943c94f4fac5bcd13e99bffe2ba6a759d959a28",
                "sha256:c74bed51f9b41c48366a286395c67f4e894374306b197e62810e0fdaf2364da2",
                "sha256:c9bb60a40a0ab9aba40a59f68214eed5a29c6274c83b2cc206a359c4a89fa41b",
                "sha256:cc5d149f31706762c1f8bda2e8c4f8fead6e80312e3692619a75301d3dbb819a",
                "sha256:ccf0d6bd208f8111179f0c26fdf84ed7c3891982f2edaeae7422575f47e66b64",
                "sha256:e42296a09e83028b3476f7073fcb69ffebac0e66dbbfd1bd847d61f74db30f19",
                "sha256:e8f2b814a3dc6225964fa03d8582c6e0b6650d68a232df41e3cc1b66a5d2f8d1",
                "sha256:f0774bf48631f3a20471dd7c5989657b639fd2d285b861237ea9e82c36a415a9",
                "sha256:f0e7c4b2f77593871e918be000b96c8107da48444d57005b6a6bc61fb4331b2c"
            ],
            "markers": "python_version >= '3.7'",
            "version": "==0.19.3"
        },
        "pytest": {
            "hashes": [
                "sha256:1377bda3466d70b55e3f5cecfa55bb7cfcf219c7964629b967c37cf0bda818b7",
                "sha256:4f365fec2dff9c1162f834d9f18af1ba13062db0c708bf7b946f8a5c76180c39"
            ],
            "markers": "python_version >= '3.7'",
            "version": "==7.1.3"
        },
        "pytest-cov": {
            "hashes": [
                "sha256:3904b13dfbfec47f003b8e77fd5b589cd11904a21ddf1ab38a64f204d6a10ef6",
                "sha256:6ba70b9e97e69fcc3fb45bfeab2d0a138fb65c4d0d6a41ef33983ad114be8c3a"
            ],
            "markers": "python_version >= '3.7'",
            "version": "==4.1.0"
        },
        "pytest-flask": {
            "hashes": [
                "sha256:46fde652f77777bf02dc91205aec4ce20cdf2acbbbd66a918ab91f5c14693d3d",
                "sha256:fe25b39ad0db09c3d1fe728edecf97ced85e774c775db259a6d25f0270a4e7c9"
            ],
            "markers": "python_version >= '3.5'",
            "version": "==1.2.0"
        },
        "pytest-invenio": {
            "hashes": [
                "sha256:835ac4870c5967969f4ba5a8536259a0e0838190c5289f7582a4dad2db8ab776",
                "sha256:a2eb2535b7d45f98c4f43e1bc82ed485541703b470eee52771645bb8fd970df9"
            ],
            "index": "pypi",
            "version": "==2.1.4"
        },
        "pytest-isort": {
            "hashes": [
                "sha256:067801dc5e54a474330d074d521c815948ff6d5cf0ed3b9d057b78216851186c",
                "sha256:13e68d84b35d4f79d20d3d165f491bffc9e4b9509f420381a4186118c4454bd3"
            ],
            "markers": "python_version >= '3.7' and python_version < '4'",
            "version": "==3.1.0"
        },
        "pytest-pycodestyle": {
            "hashes": [
                "sha256:2901327b8e6beab90298a9803074483efe560e191bef81d9e18119b141222830"
            ],
            "markers": "python_version ~= '3.7'",
            "version": "==2.3.1"
        },
        "pytest-pydocstyle": {
            "hashes": [
                "sha256:a30b28d49607b2fcd7b24678ab6c4e27a288710a34b3a0f1f90f3497e88771c3"
            ],
            "markers": "python_version ~= '3.7'",
            "version": "==2.3.2"
        },
        "python-dateutil": {
            "hashes": [
                "sha256:0123cacc1627ae19ddf3c27a5de5bd67ee4586fbdd6440d9748f8abb483d3e86",
                "sha256:961d03dc3453ebbc59dbdea9e4e11c5651520a876d0f4db161e8674aae935da9"
            ],
            "markers": "python_version >= '2.7' and python_version not in '3.0, 3.1, 3.2, 3.3'",
            "version": "==2.8.2"
        },
        "python-dotenv": {
            "hashes": [
                "sha256:a8df96034aae6d2d50a4ebe8216326c61c3eb64836776504fcca410e5937a3ba",
                "sha256:f5971a9226b701070a4bf2c38c89e5a3f0d64de8debda981d1db98583009122a"
            ],
            "index": "pypi",
            "version": "==1.0.0"
        },
        "python-geoip": {
            "hashes": [
                "sha256:b7b11dab42bffba56943b3199e3441f41cea145244d215844ecb6de3d5fb2df5",
                "sha256:fb0fa723d0cef2b52807afb7da154877125e0d40f94ec69707511549a8d431c9"
            ],
            "version": "==1.2"
        },
        "python-iso639": {
            "hashes": [
                "sha256:6a4e197cb4a5f39338b9cc2c6356bdfd4cd4bdf6d2a69eb8f707bc8a76f6cf9e",
                "sha256:d456740d046d769a4263472ace1a9b790264210e0c199d61a520087c1fab7078"
            ],
            "index": "pypi",
            "version": "==2023.6.15"
        },
        "python-slugify": {
            "hashes": [
                "sha256:70ca6ea68fe63ecc8fa4fcf00ae651fc8a5d02d93dcd12ae6d4fc7ca46c4d395",
                "sha256:ce0d46ddb668b3be82f4ed5e503dbc33dd815d83e2eb6824211310d3fb172a27"
            ],
            "markers": "python_version >= '3.7'",
            "version": "==8.0.1"
        },
        "python-stdnum": {
            "hashes": [
                "sha256:bcc763d9c49ae23da5d2b7a686d5fd1deec9d9051341160a10d1ac723a26bec0",
                "sha256:d7f2a3c7ef4635c957b9cbdd9b1993d1f6ee3a2959f03e172c45440d99f296eb"
            ],
            "index": "pypi",
            "version": "==1.18"
        },
        "pytz": {
            "hashes": [
                "sha256:1d8ce29db189191fb55338ee6d0387d82ab59f3d00eac103412d64e0ebd0c588",
                "sha256:a151b3abb88eda1d4e34a9814df37de2a80e301e68ba0fd856fb9b46bfbbbffb"
            ],
            "version": "==2023.3"
        },
        "pywebpack": {
            "hashes": [
                "sha256:0aec242f85bc59b0120d7d8e1daf8e22fb124142c4d76753e17d016e8948710b",
                "sha256:be882ab55a5d28951d8262936efc717a62935719b0551a4a4bb53bef70d9b022"
            ],
            "version": "==1.2.0"
        },
        "pyyaml": {
            "hashes": [
                "sha256:01b45c0191e6d66c470b6cf1b9531a771a83c1c4208272ead47a3ae4f2f603bf",
                "sha256:0283c35a6a9fbf047493e3a0ce8d79ef5030852c51e9d911a27badfde0605293",
                "sha256:055d937d65826939cb044fc8c9b08889e8c743fdc6a32b33e2390f66013e449b",
                "sha256:07751360502caac1c067a8132d150cf3d61339af5691fe9e87803040dbc5db57",
                "sha256:0b4624f379dab24d3725ffde76559cff63d9ec94e1736b556dacdfebe5ab6d4b",
                "sha256:0ce82d761c532fe4ec3f87fc45688bdd3a4c1dc5e0b4a19814b9009a29baefd4",
                "sha256:1e4747bc279b4f613a09eb64bba2ba602d8a6664c6ce6396a4d0cd413a50ce07",
                "sha256:213c60cd50106436cc818accf5baa1aba61c0189ff610f64f4a3e8c6726218ba",
                "sha256:231710d57adfd809ef5d34183b8ed1eeae3f76459c18fb4a0b373ad56bedcdd9",
                "sha256:277a0ef2981ca40581a47093e9e2d13b3f1fbbeffae064c1d21bfceba2030287",
                "sha256:2cd5df3de48857ed0544b34e2d40e9fac445930039f3cfe4bcc592a1f836d513",
                "sha256:40527857252b61eacd1d9af500c3337ba8deb8fc298940291486c465c8b46ec0",
                "sha256:432557aa2c09802be39460360ddffd48156e30721f5e8d917f01d31694216782",
                "sha256:473f9edb243cb1935ab5a084eb238d842fb8f404ed2193a915d1784b5a6b5fc0",
                "sha256:48c346915c114f5fdb3ead70312bd042a953a8ce5c7106d5bfb1a5254e47da92",
                "sha256:50602afada6d6cbfad699b0c7bb50d5ccffa7e46a3d738092afddc1f9758427f",
                "sha256:68fb519c14306fec9720a2a5b45bc9f0c8d1b9c72adf45c37baedfcd949c35a2",
                "sha256:77f396e6ef4c73fdc33a9157446466f1cff553d979bd00ecb64385760c6babdc",
                "sha256:81957921f441d50af23654aa6c5e5eaf9b06aba7f0a19c18a538dc7ef291c5a1",
                "sha256:819b3830a1543db06c4d4b865e70ded25be52a2e0631ccd2f6a47a2822f2fd7c",
                "sha256:897b80890765f037df3403d22bab41627ca8811ae55e9a722fd0392850ec4d86",
                "sha256:98c4d36e99714e55cfbaaee6dd5badbc9a1ec339ebfc3b1f52e293aee6bb71a4",
                "sha256:9df7ed3b3d2e0ecfe09e14741b857df43adb5a3ddadc919a2d94fbdf78fea53c",
                "sha256:9fa600030013c4de8165339db93d182b9431076eb98eb40ee068700c9c813e34",
                "sha256:a80a78046a72361de73f8f395f1f1e49f956c6be882eed58505a15f3e430962b",
                "sha256:afa17f5bc4d1b10afd4466fd3a44dc0e245382deca5b3c353d8b757f9e3ecb8d",
                "sha256:b3d267842bf12586ba6c734f89d1f5b871df0273157918b0ccefa29deb05c21c",
                "sha256:b5b9eccad747aabaaffbc6064800670f0c297e52c12754eb1d976c57e4f74dcb",
                "sha256:bfaef573a63ba8923503d27530362590ff4f576c626d86a9fed95822a8255fd7",
                "sha256:c5687b8d43cf58545ade1fe3e055f70eac7a5a1a0bf42824308d868289a95737",
                "sha256:cba8c411ef271aa037d7357a2bc8f9ee8b58b9965831d9e51baf703280dc73d3",
                "sha256:d15a181d1ecd0d4270dc32edb46f7cb7733c7c508857278d3d378d14d606db2d",
                "sha256:d4b0ba9512519522b118090257be113b9468d804b19d63c71dbcf4a48fa32358",
                "sha256:d4db7c7aef085872ef65a8fd7d6d09a14ae91f691dec3e87ee5ee0539d516f53",
                "sha256:d4eccecf9adf6fbcc6861a38015c2a64f38b9d94838ac1810a9023a0609e1b78",
                "sha256:d67d839ede4ed1b28a4e8909735fc992a923cdb84e618544973d7dfc71540803",
                "sha256:daf496c58a8c52083df09b80c860005194014c3698698d1a57cbcfa182142a3a",
                "sha256:dbad0e9d368bb989f4515da330b88a057617d16b6a8245084f1b05400f24609f",
                "sha256:e61ceaab6f49fb8bdfaa0f92c4b57bcfbea54c09277b1b4f7ac376bfb7a7c174",
                "sha256:f84fbc98b019fef2ee9a1cb3ce93e3187a6df0b2538a651bfb890254ba9f90b5"
            ],
            "markers": "python_version >= '3.6'",
            "version": "==6.0"
        },
        "pyzmq": {
            "hashes": [
                "sha256:01f06f33e12497dca86353c354461f75275a5ad9eaea181ac0dc1662da8074fa",
                "sha256:0b6b42f7055bbc562f63f3df3b63e3dd1ebe9727ff0f124c3aa7bcea7b3a00f9",
                "sha256:0c4fc2741e0513b5d5a12fe200d6785bbcc621f6f2278893a9ca7bed7f2efb7d",
                "sha256:108c96ebbd573d929740d66e4c3d1bdf31d5cde003b8dc7811a3c8c5b0fc173b",
                "sha256:13bbe36da3f8aaf2b7ec12696253c0bf6ffe05f4507985a8844a1081db6ec22d",
                "sha256:154bddda2a351161474b36dba03bf1463377ec226a13458725183e508840df89",
                "sha256:19d0383b1f18411d137d891cab567de9afa609b214de68b86e20173dc624c101",
                "sha256:1a6169e69034eaa06823da6a93a7739ff38716142b3596c180363dee729d713d",
                "sha256:1fc56a0221bdf67cfa94ef2d6ce5513a3d209c3dfd21fed4d4e87eca1822e3a3",
                "sha256:2a21fec5c3cea45421a19ccbe6250c82f97af4175bc09de4d6dd78fb0cb4c200",
                "sha256:2b15247c49d8cbea695b321ae5478d47cffd496a2ec5ef47131a9e79ddd7e46c",
                "sha256:2f5efcc29056dfe95e9c9db0dfbb12b62db9c4ad302f812931b6d21dd04a9119",
                "sha256:2f666ae327a6899ff560d741681fdcdf4506f990595201ed39b44278c471ad98",
                "sha256:332616f95eb400492103ab9d542b69d5f0ff628b23129a4bc0a2fd48da6e4e0b",
                "sha256:33d5c8391a34d56224bccf74f458d82fc6e24b3213fc68165c98b708c7a69325",
                "sha256:3575699d7fd7c9b2108bc1c6128641a9a825a58577775ada26c02eb29e09c517",
                "sha256:3830be8826639d801de9053cf86350ed6742c4321ba4236e4b5568528d7bfed7",
                "sha256:3a522510e3434e12aff80187144c6df556bb06fe6b9d01b2ecfbd2b5bfa5c60c",
                "sha256:3bed53f7218490c68f0e82a29c92335daa9606216e51c64f37b48eb78f1281f4",
                "sha256:414b8beec76521358b49170db7b9967d6974bdfc3297f47f7d23edec37329b00",
                "sha256:442d3efc77ca4d35bee3547a8e08e8d4bb88dadb54a8377014938ba98d2e074a",
                "sha256:47b915ba666c51391836d7ed9a745926b22c434efa76c119f77bcffa64d2c50c",
                "sha256:48e5e59e77c1a83162ab3c163fc01cd2eebc5b34560341a67421b09be0891287",
                "sha256:4a82faae00d1eed4809c2f18b37f15ce39a10a1c58fe48b60ad02875d6e13d80",
                "sha256:4a983c8694667fd76d793ada77fd36c8317e76aa66eec75be2653cef2ea72883",
                "sha256:4c2fc7aad520a97d64ffc98190fce6b64152bde57a10c704b337082679e74f67",
                "sha256:4cb27ef9d3bdc0c195b2dc54fcb8720e18b741624686a81942e14c8b67cc61a6",
                "sha256:4d67609b37204acad3d566bb7391e0ecc25ef8bae22ff72ebe2ad7ffb7847158",
                "sha256:5482f08d2c3c42b920e8771ae8932fbaa0a67dff925fc476996ddd8155a170f3",
                "sha256:5489738a692bc7ee9a0a7765979c8a572520d616d12d949eaffc6e061b82b4d1",
                "sha256:5693dcc4f163481cf79e98cf2d7995c60e43809e325b77a7748d8024b1b7bcba",
                "sha256:58416db767787aedbfd57116714aad6c9ce57215ffa1c3758a52403f7c68cff5",
                "sha256:5873d6a60b778848ce23b6c0ac26c39e48969823882f607516b91fb323ce80e5",
                "sha256:5af31493663cf76dd36b00dafbc839e83bbca8a0662931e11816d75f36155897",
                "sha256:5e7fbcafa3ea16d1de1f213c226005fea21ee16ed56134b75b2dede5a2129e62",
                "sha256:65346f507a815a731092421d0d7d60ed551a80d9b75e8b684307d435a5597425",
                "sha256:6581e886aec3135964a302a0f5eb68f964869b9efd1dbafdebceaaf2934f8a68",
                "sha256:69511d604368f3dc58d4be1b0bad99b61ee92b44afe1cd9b7bd8c5e34ea8248a",
                "sha256:7018289b402ebf2b2c06992813523de61d4ce17bd514c4339d8f27a6f6809492",
                "sha256:71c7b5896e40720d30cd77a81e62b433b981005bbff0cb2f739e0f8d059b5d99",
                "sha256:75217e83faea9edbc29516fc90c817bc40c6b21a5771ecb53e868e45594826b0",
                "sha256:7e23a8c3b6c06de40bdb9e06288180d630b562db8ac199e8cc535af81f90e64b",
                "sha256:80c41023465d36280e801564a69cbfce8ae85ff79b080e1913f6e90481fb8957",
                "sha256:831ba20b660b39e39e5ac8603e8193f8fce1ee03a42c84ade89c36a251449d80",
                "sha256:851fb2fe14036cfc1960d806628b80276af5424db09fe5c91c726890c8e6d943",
                "sha256:8751f9c1442624da391bbd92bd4b072def6d7702a9390e4479f45c182392ff78",
                "sha256:8b45d722046fea5a5694cba5d86f21f78f0052b40a4bbbbf60128ac55bfcc7b6",
                "sha256:8b697774ea8273e3c0460cf0bba16cd85ca6c46dfe8b303211816d68c492e132",
                "sha256:90146ab578931e0e2826ee39d0c948d0ea72734378f1898939d18bc9c823fcf9",
                "sha256:9301cf1d7fc1ddf668d0abbe3e227fc9ab15bc036a31c247276012abb921b5ff",
                "sha256:95bd3a998d8c68b76679f6b18f520904af5204f089beebb7b0301d97704634dd",
                "sha256:968b0c737797c1809ec602e082cb63e9824ff2329275336bb88bd71591e94a90",
                "sha256:97d984b1b2f574bc1bb58296d3c0b64b10e95e7026f8716ed6c0b86d4679843f",
                "sha256:9e68ae9864d260b18f311b68d29134d8776d82e7f5d75ce898b40a88df9db30f",
                "sha256:adecf6d02b1beab8d7c04bc36f22bb0e4c65a35eb0b4750b91693631d4081c70",
                "sha256:af56229ea6527a849ac9fb154a059d7e32e77a8cba27e3e62a1e38d8808cb1a5",
                "sha256:b324fa769577fc2c8f5efcd429cef5acbc17d63fe15ed16d6dcbac2c5eb00849",
                "sha256:b5a07c4f29bf7cb0164664ef87e4aa25435dcc1f818d29842118b0ac1eb8e2b5",
                "sha256:bad172aba822444b32eae54c2d5ab18cd7dee9814fd5c7ed026603b8cae2d05f",
                "sha256:bdca18b94c404af6ae5533cd1bc310c4931f7ac97c148bbfd2cd4bdd62b96253",
                "sha256:be24a5867b8e3b9dd5c241de359a9a5217698ff616ac2daa47713ba2ebe30ad1",
                "sha256:be86a26415a8b6af02cd8d782e3a9ae3872140a057f1cadf0133de685185c02b",
                "sha256:c66b7ff2527e18554030319b1376d81560ca0742c6e0b17ff1ee96624a5f1afd",
                "sha256:c8398a1b1951aaa330269c35335ae69744be166e67e0ebd9869bdc09426f3871",
                "sha256:cad9545f5801a125f162d09ec9b724b7ad9b6440151b89645241d0120e119dcc",
                "sha256:cb6d161ae94fb35bb518b74bb06b7293299c15ba3bc099dccd6a5b7ae589aee3",
                "sha256:d40682ac60b2a613d36d8d3a0cd14fbdf8e7e0618fbb40aa9fa7b796c9081584",
                "sha256:d6128d431b8dfa888bf51c22a04d48bcb3d64431caf02b3cb943269f17fd2994",
                "sha256:dbc466744a2db4b7ca05589f21ae1a35066afada2f803f92369f5877c100ef62",
                "sha256:ddbef8b53cd16467fdbfa92a712eae46dd066aa19780681a2ce266e88fbc7165",
                "sha256:e21cc00e4debe8f54c3ed7b9fcca540f46eee12762a9fa56feb8512fd9057161",
                "sha256:eb52e826d16c09ef87132c6e360e1879c984f19a4f62d8a935345deac43f3c12",
                "sha256:f0d9e7ba6a815a12c8575ba7887da4b72483e4cfc57179af10c9b937f3f9308f",
                "sha256:f1e931d9a92f628858a50f5bdffdfcf839aebe388b82f9d2ccd5d22a38a789dc",
                "sha256:f45808eda8b1d71308c5416ef3abe958f033fdbb356984fabbfc7887bed76b3f",
                "sha256:f6d39e42a0aa888122d1beb8ec0d4ddfb6c6b45aecb5ba4013c27e2f28657765",
                "sha256:fc34fdd458ff77a2a00e3c86f899911f6f269d393ca5675842a6e92eea565bae"
            ],
            "markers": "python_version >= '3.6'",
            "version": "==25.1.0"
        },
        "redis": {
            "hashes": [
                "sha256:77929bc7f5dab9adf3acba2d3bb7d7658f1e0c2f1cafe7eb36434e751c471119",
                "sha256:dc87a0bdef6c8bfe1ef1e1c40be7034390c2ae02d92dcd0c7ca1729443899880"
            ],
            "markers": "python_version >= '3.7'",
            "version": "==4.5.5"
        },
        "requests": {
            "hashes": [
                "sha256:58cd2187c01e70e6e26505bca751777aa9f2ee0b7f4300988b709f44e013003f",
                "sha256:942c5a758f98d790eaed1a29cb6eefc7ffb0d1cf7af05c3d2791656dbd6ad1e1"
            ],
            "markers": "python_version >= '3.7'",
            "version": "==2.31.0"
        },
        "requests-oauthlib": {
            "hashes": [
                "sha256:490229d14a98e1b69612dcc1a22887ec14f5487dc1b8c6d7ba7f77a42ce7347b",
                "sha256:be76f2bb72ca5525998e81d47913e09b1ca8b7957ae89b46f787a79e68ad5e61",
                "sha256:eabd8eb700ebed81ba080c6ead96d39d6bdc39996094bd23000204f6965786b0"
            ],
            "version": "==1.1.0"
        },
        "s3fs": {
            "hashes": [
                "sha256:2ca5de8dc18ad7ad350c0bd01aef0406aa5d0fff78a561f0f710f9d9858abdd0",
                "sha256:91c1dfb45e5217bd441a7a560946fe865ced6225ff7eb0fb459fe6e601a95ed3"
            ],
            "markers": "python_version >= '3.5'",
            "version": "==0.4.2"
        },
        "s3transfer": {
            "hashes": [
                "sha256:3c0da2d074bf35d6870ef157158641178a4204a6e689e82546083e31e0311346",
                "sha256:640bb492711f4c0c0905e1f62b6aaeb771881935ad27884852411f8e9cacbca9"
            ],
            "markers": "python_version >= '3.7'",
            "version": "==0.6.1"
        },
        "selenium": {
            "hashes": [
                "sha256:2d7131d7bc5a5b99a2d9b04aaf2612c411b03b8ca1b1ee8d3de5845a9be2cb3c",
                "sha256:deaf32b60ad91a4611b98d8002757f29e6f2c2d5fcaf202e1c9ad06d6772300d"
            ],
            "index": "pypi",
            "version": "==3.141.0"
        },
        "sentry-sdk": {
            "extras": [
                "flask"
            ],
            "hashes": [
                "sha256:0c9f858337ec3781cf4851972ef42bba8c9828aea116b0dbed8f38c5f9a1896c",
                "sha256:760e4fb6d01c994110507133e08ecd4bdf4d75ee4be77f296a3579796cf73134"
            ],
            "version": "==1.26.0"
        },
        "setuptools": {
            "hashes": [
                "sha256:11e52c67415a381d10d6b462ced9cfb97066179f0e871399e006c4ab101fc85f",
                "sha256:baf1fdb41c6da4cd2eae722e135500da913332ab3f2f5c7d33af9b492acb5235"
            ],
            "markers": "python_version >= '3.7'",
            "version": "==68.0.0"
        },
        "simplejson": {
            "hashes": [
                "sha256:081ea6305b3b5e84ae7417e7f45956db5ea3872ec497a584ec86c3260cda049e",
                "sha256:08be5a241fdf67a8e05ac7edbd49b07b638ebe4846b560673e196b2a25c94b92",
                "sha256:0c16ec6a67a5f66ab004190829eeede01c633936375edcad7cbf06d3241e5865",
                "sha256:0ccb2c1877bc9b25bc4f4687169caa925ffda605d7569c40e8e95186e9a5e58b",
                "sha256:17a963e8dd4d81061cc05b627677c1f6a12e81345111fbdc5708c9f088d752c9",
                "sha256:199a0bcd792811c252d71e3eabb3d4a132b3e85e43ebd93bfd053d5b59a7e78b",
                "sha256:1cb19eacb77adc5a9720244d8d0b5507421d117c7ed4f2f9461424a1829e0ceb",
                "sha256:203412745fed916fc04566ecef3f2b6c872b52f1e7fb3a6a84451b800fb508c1",
                "sha256:2098811cd241429c08b7fc5c9e41fcc3f59f27c2e8d1da2ccdcf6c8e340ab507",
                "sha256:22b867205cd258050c2625325fdd9a65f917a5aff22a23387e245ecae4098e78",
                "sha256:23fbb7b46d44ed7cbcda689295862851105c7594ae5875dce2a70eeaa498ff86",
                "sha256:2541fdb7467ef9bfad1f55b6c52e8ea52b3ce4a0027d37aff094190a955daa9d",
                "sha256:3231100edee292da78948fa0a77dee4e5a94a0a60bcba9ed7a9dc77f4d4bb11e",
                "sha256:344a5093b71c1b370968d0fbd14d55c9413cb6f0355fdefeb4a322d602d21776",
                "sha256:37724c634f93e5caaca04458f267836eb9505d897ab3947b52f33b191bf344f3",
                "sha256:3844305bc33d52c4975da07f75b480e17af3558c0d13085eaa6cc2f32882ccf7",
                "sha256:390f4a8ca61d90bcf806c3ad644e05fa5890f5b9a72abdd4ca8430cdc1e386fa",
                "sha256:3a4480e348000d89cf501b5606415f4d328484bbb431146c2971123d49fd8430",
                "sha256:3b652579c21af73879d99c8072c31476788c8c26b5565687fd9db154070d852a",
                "sha256:3e0902c278243d6f7223ba3e6c5738614c971fd9a887fff8feaa8dcf7249c8d4",
                "sha256:412e58997a30c5deb8cab5858b8e2e5b40ca007079f7010ee74565cc13d19665",
                "sha256:44cdb4e544134f305b033ad79ae5c6b9a32e7c58b46d9f55a64e2a883fbbba01",
                "sha256:46133bc7dd45c9953e6ee4852e3de3d5a9a4a03b068bd238935a5c72f0a1ce34",
                "sha256:46e89f58e4bed107626edce1cf098da3664a336d01fc78fddcfb1f397f553d44",
                "sha256:4710806eb75e87919b858af0cba4ffedc01b463edc3982ded7b55143f39e41e1",
                "sha256:476c8033abed7b1fd8db62a7600bf18501ce701c1a71179e4ce04ac92c1c5c3c",
                "sha256:48600a6e0032bed17c20319d91775f1797d39953ccfd68c27f83c8d7fc3b32cb",
                "sha256:4d3025e7e9ddb48813aec2974e1a7e68e63eac911dd5e0a9568775de107ac79a",
                "sha256:547ea86ca408a6735335c881a2e6208851027f5bfd678d8f2c92a0f02c7e7330",
                "sha256:54fca2b26bcd1c403146fd9461d1da76199442297160721b1d63def2a1b17799",
                "sha256:5673d27806085d2a413b3be5f85fad6fca4b7ffd31cfe510bbe65eea52fff571",
                "sha256:58ee5e24d6863b22194020eb62673cf8cc69945fcad6b283919490f6e359f7c5",
                "sha256:5ca922c61d87b4c38f37aa706520328ffe22d7ac1553ef1cadc73f053a673553",
                "sha256:5db86bb82034e055257c8e45228ca3dbce85e38d7bfa84fa7b2838e032a3219c",
                "sha256:6277f60848a7d8319d27d2be767a7546bc965535b28070e310b3a9af90604a4c",
                "sha256:6424d8229ba62e5dbbc377908cfee9b2edf25abd63b855c21f12ac596cd18e41",
                "sha256:65dafe413b15e8895ad42e49210b74a955c9ae65564952b0243a18fb35b986cc",
                "sha256:66389b6b6ee46a94a493a933a26008a1bae0cfadeca176933e7ff6556c0ce998",
                "sha256:66d780047c31ff316ee305c3f7550f352d87257c756413632303fc59fef19eac",
                "sha256:69a8b10a4f81548bc1e06ded0c4a6c9042c0be0d947c53c1ed89703f7e613950",
                "sha256:6a561320485017ddfc21bd2ed5de2d70184f754f1c9b1947c55f8e2b0163a268",
                "sha256:6aa7ca03f25b23b01629b1c7f78e1cd826a66bfb8809f8977a3635be2ec48f1a",
                "sha256:6b79642a599740603ca86cf9df54f57a2013c47e1dd4dd2ae4769af0a6816900",
                "sha256:6e7c70f19405e5f99168077b785fe15fcb5f9b3c0b70b0b5c2757ce294922c8c",
                "sha256:70128fb92932524c89f373e17221cf9535d7d0c63794955cc3cd5868e19f5d38",
                "sha256:73d0904c2471f317386d4ae5c665b16b5c50ab4f3ee7fd3d3b7651e564ad74b1",
                "sha256:74bf802debe68627227ddb665c067eb8c73aa68b2476369237adf55c1161b728",
                "sha256:79c748aa61fd8098d0472e776743de20fae2686edb80a24f0f6593a77f74fe86",
                "sha256:79d46e7e33c3a4ef853a1307b2032cfb7220e1a079d0c65488fbd7118f44935a",
                "sha256:7e78d79b10aa92f40f54178ada2b635c960d24fc6141856b926d82f67e56d169",
                "sha256:8090e75653ea7db75bc21fa5f7bcf5f7bdf64ea258cbbac45c7065f6324f1b50",
                "sha256:87b190e6ceec286219bd6b6f13547ca433f977d4600b4e81739e9ac23b5b9ba9",
                "sha256:889328873c35cb0b2b4c83cbb83ec52efee5a05e75002e2c0c46c4e42790e83c",
                "sha256:8f8d179393e6f0cf6c7c950576892ea6acbcea0a320838c61968ac7046f59228",
                "sha256:919bc5aa4d8094cf8f1371ea9119e5d952f741dc4162810ab714aec948a23fe5",
                "sha256:926957b278de22797bfc2f004b15297013843b595b3cd7ecd9e37ccb5fad0b72",
                "sha256:93f5ac30607157a0b2579af59a065bcfaa7fadeb4875bf927a8f8b6739c8d910",
                "sha256:96ade243fb6f3b57e7bd3b71e90c190cd0f93ec5dce6bf38734a73a2e5fa274f",
                "sha256:9f14ecca970d825df0d29d5c6736ff27999ee7bdf5510e807f7ad8845f7760ce",
                "sha256:a755f7bfc8adcb94887710dc70cc12a69a454120c6adcc6f251c3f7b46ee6aac",
                "sha256:a79b439a6a77649bb8e2f2644e6c9cc0adb720fc55bed63546edea86e1d5c6c8",
                "sha256:aa9d614a612ad02492f704fbac636f666fa89295a5d22b4facf2d665fc3b5ea9",
                "sha256:ad071cd84a636195f35fa71de2186d717db775f94f985232775794d09f8d9061",
                "sha256:b0e9a5e66969f7a47dc500e3dba8edc3b45d4eb31efb855c8647700a3493dd8a",
                "sha256:b438e5eaa474365f4faaeeef1ec3e8d5b4e7030706e3e3d6b5bee6049732e0e6",
                "sha256:b46aaf0332a8a9c965310058cf3487d705bf672641d2c43a835625b326689cf4",
                "sha256:c39fa911e4302eb79c804b221ddec775c3da08833c0a9120041dd322789824de",
                "sha256:ca56a6c8c8236d6fe19abb67ef08d76f3c3f46712c49a3b6a5352b6e43e8855f",
                "sha256:cb502cde018e93e75dc8fc7bb2d93477ce4f3ac10369f48866c61b5e031db1fd",
                "sha256:cd4d50a27b065447c9c399f0bf0a993bd0e6308db8bbbfbc3ea03b41c145775a",
                "sha256:d125e754d26c0298715bdc3f8a03a0658ecbe72330be247f4b328d229d8cf67f",
                "sha256:d300773b93eed82f6da138fd1d081dc96fbe53d96000a85e41460fe07c8d8b33",
                "sha256:d396b610e77b0c438846607cd56418bfc194973b9886550a98fd6724e8c6cfec",
                "sha256:d61482b5d18181e6bb4810b4a6a24c63a490c3a20e9fbd7876639653e2b30a1a",
                "sha256:d9f2c27f18a0b94107d57294aab3d06d6046ea843ed4a45cae8bd45756749f3a",
                "sha256:dc2b3f06430cbd4fac0dae5b2974d2bf14f71b415fb6de017f498950da8159b1",
                "sha256:dc935d8322ba9bc7b84f99f40f111809b0473df167bf5b93b89fb719d2c4892b",
                "sha256:e333c5b62e93949f5ac27e6758ba53ef6ee4f93e36cc977fe2e3df85c02f6dc4",
                "sha256:e765b1f47293dedf77946f0427e03ee45def2862edacd8868c6cf9ab97c8afbd",
                "sha256:ed18728b90758d171f0c66c475c24a443ede815cf3f1a91e907b0db0ebc6e508",
                "sha256:eff87c68058374e45225089e4538c26329a13499bc0104b52b77f8428eed36b2",
                "sha256:f05d05d99fce5537d8f7a0af6417a9afa9af3a6c4bb1ba7359c53b6257625fcb",
                "sha256:f253edf694ce836631b350d758d00a8c4011243d58318fbfbe0dd54a6a839ab4",
                "sha256:f41915a4e1f059dfad614b187bc06021fefb5fc5255bfe63abf8247d2f7a646a",
                "sha256:f96def94576f857abf58e031ce881b5a3fc25cbec64b2bc4824824a8a4367af9"
            ],
            "markers": "python_version >= '2.5' and python_version not in '3.0, 3.1, 3.2, 3.3'",
            "version": "==3.19.1"
        },
        "simplekv": {
            "hashes": [
                "sha256:8953a36cb3741ea821c9de1962b5313bf6fe1b927f6ced2a55266eb8ce2cd0f6",
                "sha256:af91a50af41a286a8b7b93292b21dd1af37f38e9513fea0eb4fa75ce778c1683",
                "sha256:fcee8d972d092de0dc83732084e389c9b95839503537ef85c1a2eeb07182f2f5"
            ],
            "version": "==0.14.1"
        },
        "six": {
            "hashes": [
                "sha256:1e61c37477a1626458e36f7b1d82aa5c9b094fa4802892072e49de9c60c4c926",
                "sha256:8abb2f1d86890a2dfb989f9a77cfcfd3e47c2a354b01111771326f8aa26e0254"
            ],
            "markers": "python_version >= '2.7' and python_version not in '3.0, 3.1, 3.2, 3.3'",
            "version": "==1.16.0"
        },
        "snowballstemmer": {
            "hashes": [
                "sha256:09b16deb8547d3412ad7b590689584cd0fe25ec8db3be37788be3810cbf19cb1",
                "sha256:c8e1716e83cc398ae16824e5572ae04e0d9fc2c6b985fb0f900f5f0c96ecba1a"
            ],
            "version": "==2.2.0"
        },
        "soupsieve": {
            "hashes": [
                "sha256:1c1bfee6819544a3447586c889157365a27e10d88cde3ad3da0cf0ddf646feb8",
                "sha256:89d12b2d5dfcd2c9e8c22326da9d9aa9cb3dfab0a83a024f05704076ee8d35ea"
            ],
            "markers": "python_version >= '3.7'",
            "version": "==2.4.1"
        },
        "speaklater": {
            "hashes": [
                "sha256:59fea336d0eed38c1f0bf3181ee1222d0ef45f3a9dd34ebe65e6bfffdd6a65a9"
            ],
            "version": "==1.3"
        },
        "spinners": {
            "hashes": [
                "sha256:1eb6aeb4781d72ab42ed8a01dcf20f3002bf50740d7154d12fb8c9769bf9e27f",
                "sha256:2fa30d0b72c9650ad12bbe031c9943b8d441e41b4f5602b0ec977a19f3290e98"
            ],
            "version": "==0.0.24"
        },
        "sqlalchemy": {
            "extras": [
                "asyncio"
            ],
            "hashes": [
                "sha256:005e942b451cad5285015481ae4e557ff4154dde327840ba91b9ac379be3b6ce",
                "sha256:066c2b0413e8cb980e6d46bf9d35ca83be81c20af688fedaef01450b06e4aa5e",
                "sha256:0817c181271b0ce5df1aa20949f0a9e2426830fed5ecdcc8db449618f12c2730",
                "sha256:11c6b1de720f816c22d6ad3bbfa2f026f89c7b78a5c4ffafb220e0183956a92a",
                "sha256:1fd8b5ee5a3acc4371f820934b36f8109ce604ee73cc668c724abb054cebcb6e",
                "sha256:25887b4f716e085a1c5162f130b852f84e18d2633942c8ca40dfb8519367c14f",
                "sha256:2b562e9d1e59be7833edf28b0968f156683d57cabd2137d8121806f38a9d58f4",
                "sha256:2b9af65cc58726129d8414fc1a1a650dcdd594ba12e9c97909f1f57d48e393d3",
                "sha256:2ee26276f12614d47cc07bc85490a70f559cba965fb178b1c45d46ffa8d73fda",
                "sha256:2fc2ab4d9f6d9218a5caa4121bdcf1125303482a1cdcfcdbd8567be8518969c0",
                "sha256:3509159e050bd6d24189ec7af373359f07aed690db91909c131e5068176c5a5d",
                "sha256:4355e5915844afdc5cf22ec29fba1010166e35dd94a21305f49020022167556b",
                "sha256:44d29a3fc6d9c45962476b470a81983dd8add6ad26fdbfae6d463b509d5adcda",
                "sha256:49c312bcff4728bffc6fb5e5318b8020ed5c8b958a06800f91859fe9633ca20e",
                "sha256:4bac3aa3c3d8bc7408097e6fe8bf983caa6e9491c5d2e2488cfcfd8106f13b6a",
                "sha256:5381ddd09a99638f429f4cbe1b71b025bed318f6a7b23e11d65f3eed5e181c33",
                "sha256:627e04a5d54bd50628fc8734d5fc6df2a1aa5962f219c44aad50b00a6cdcf965",
                "sha256:68413aead943883b341b2b77acd7a7fe2377c34d82e64d1840860247cec7ff7c",
                "sha256:6dab89874e72a9ab5462997846d4c760cdb957958be27b03b49cf0de5e5c327c",
                "sha256:6f82d8efea1ca92b24f51d3aea1a82897ed2409868a0af04247c8c1e4fef5890",
                "sha256:7ad2b0f6520ed5038e795cc2852eb5c1f20fa6831d73301ced4aafbe3a10e1f6",
                "sha256:87609f6d4e81a941a17e61a4c19fee57f795e96f834c4f0a30cee725fc3f81d9",
                "sha256:92e6133cf337c42bfee03ca08c62ba0f2d9695618c8abc14a564f47503157be9",
                "sha256:9af1db7a287ef86e0f5cd990b38da6bd9328de739d17e8864f1817710da2d217",
                "sha256:9c8cfe951ed074ba5e708ed29c45397a95c4143255b0d022c7c8331a75ae61f3",
                "sha256:9d9b55252d2ca42a09bcd10a697fa041e696def9dfab0b78c0aaea1485551a08",
                "sha256:a1fc046756cf2a37d7277c93278566ddf8be135c6a58397b4c940abf837011f4",
                "sha256:b47bc287096d989a0838ce96f7d8e966914a24da877ed41a7531d44b55cdb8df",
                "sha256:c99bf13e07140601d111a7c6f1fc1519914dd4e5228315bbda255e08412f61a4",
                "sha256:cbbe8b8bffb199b225d2fe3804421b7b43a0d49983f81dc654d0431d2f855543",
                "sha256:ce7915eecc9c14a93b73f4e1c9d779ca43e955b43ddf1e21df154184f39748e5",
                "sha256:cef2e2abc06eab187a533ec3e1067a71d7bbec69e582401afdf6d8cad4ba3515",
                "sha256:d53cd8bc582da5c1c8c86b6acc4ef42e20985c57d0ebc906445989df566c5603",
                "sha256:dbcae0e528d755f4522cad5842f0942e54b578d79f21a692c44d91352ea6d64e",
                "sha256:e1ddbbcef9bcedaa370c03771ebec7e39e3944782bef49e69430383c376a250b",
                "sha256:e3e98d4907805b07743b583a99ecc58bf8807ecb6985576d82d5e8ae103b5272",
                "sha256:eb5464ee8d4bb6549d368b578e9529d3c43265007193597ddca71c1bae6174e6",
                "sha256:eee09350fd538e29cfe3a496ec6f148504d2da40dbf52adefb0d2f8e4d38ccc4",
                "sha256:fb0808ad34167f394fea21bd4587fc62f3bd81bba232a1e7fbdfa17e6cfa7cd7",
                "sha256:fbde5642104ac6e95f96e8ad6d18d9382aa20672008cf26068fe36f3004491df",
                "sha256:fe1dd2562313dd9fe1778ed56739ad5d9aae10f9f43d9f4cf81d65b0c85168bb"
            ],
            "markers": "python_version >= '2.7' and python_version not in '3.0, 3.1, 3.2, 3.3, 3.4, 3.5'",
            "version": "==1.4.48"
        },
        "sqlalchemy-continuum": {
            "hashes": [
                "sha256:a52689d1580daabc496ca8420fa742d62b371bc43921d6c06374192e52e0c409",
                "sha256:d2ecc798500f5d5195ecd2143f7d1eabb0aa46e0f213e38bfeb4331d25cc08d3"
            ],
            "version": "==1.3.15"
        },
        "sqlalchemy-utils": {
            "hashes": [
                "sha256:5c13b5d08adfaa85f3d4e8ec09a75136216fad41346980d02974a70a77988bf9",
                "sha256:9f9afba607a40455cf703adfa9846584bf26168a0c5a60a70063b70d65051f4d"
            ],
            "markers": "python_version ~= '3.6'",
            "version": "==0.38.3"
        },
        "stack-data": {
            "hashes": [
                "sha256:32d2dd0376772d01b6cb9fc996f3c8b57a357089dec328ed4b6553d037eaf815",
                "sha256:cbb2a53eb64e5785878201a97ed7c7b94883f48b87bfb0bbe8b623c74679e4a8"
            ],
            "version": "==0.6.2"
        },
        "termcolor": {
            "hashes": [
                "sha256:3afb05607b89aed0ffe25202399ee0867ad4d3cb4180d98aaf8eefa6a5f7d475",
                "sha256:b5b08f68937f138fe92f6c089b99f1e2da0ae56c52b78bf7075fd95420fd9a5a"
            ],
            "markers": "python_version >= '3.7'",
            "version": "==2.3.0"
        },
        "text-unidecode": {
            "hashes": [
                "sha256:1311f10e8b895935241623731c2ba64f4c455287888b18189350b67134a822e8",
                "sha256:bad6603bb14d279193107714b288be206cac565dfa49aa5b105294dd5c4aab93"
            ],
            "version": "==1.3"
        },
        "timefhuman": {
            "hashes": [
                "sha256:2dfafdc5e01465214511bfc9affc35a443f08b42f1f4642d02e8917849a51b29"
            ],
            "index": "pypi",
            "version": "==0.0.1"
        },
        "tinycss2": {
            "hashes": [
                "sha256:2b80a96d41e7c3914b8cda8bc7f705a4d9c49275616e886103dd839dfc847847",
                "sha256:8cff3a8f066c2ec677c06dbc7b45619804a6938478d9d73c284b29d14ecb0627"
            ],
            "markers": "python_version >= '3.7'",
            "version": "==1.2.1"
        },
        "titlecase": {
            "hashes": [
                "sha256:269293cae4b1fc12fdb21224819201a2ab4b97f3ea36b334f90804799b140902"
            ],
            "index": "pypi",
            "version": "==2.4"
        },
        "toml": {
            "hashes": [
                "sha256:806143ae5bfb6a3c6e736a764057db0e6a0e05e338b5630894a5f779cabb4f9b",
                "sha256:b3bda1d108d5dd99f4a20d24d9c348e91c4db7ab1b749200bded2f839ccbe68f"
            ],
            "markers": "python_version >= '2.6' and python_version not in '3.0, 3.1, 3.2, 3.3'",
            "version": "==0.10.2"
        },
        "tomli": {
            "hashes": [
                "sha256:939de3e7a6161af0c887ef91b7d41a53e7c5a1ca976325f429cb46ea9bc30ecc",
                "sha256:de526c12914f0c550d15924c62d72abc48d6fe7364aa87328337a31007fe8a4f"
            ],
            "markers": "python_version < '3.11'",
            "version": "==2.0.1"
        },
        "tornado": {
            "hashes": [
                "sha256:05615096845cf50a895026f749195bf0b10b8909f9be672f50b0fe69cba368e4",
                "sha256:0c325e66c8123c606eea33084976c832aa4e766b7dff8aedd7587ea44a604cdf",
                "sha256:29e71c847a35f6e10ca3b5c2990a52ce38b233019d8e858b755ea6ce4dcdd19d",
                "sha256:4b927c4f19b71e627b13f3db2324e4ae660527143f9e1f2e2fb404f3a187e2ba",
                "sha256:5b17b1cf5f8354efa3d37c6e28fdfd9c1c1e5122f2cb56dac121ac61baa47cbe",
                "sha256:6a0848f1aea0d196a7c4f6772197cbe2abc4266f836b0aac76947872cd29b411",
                "sha256:7efcbcc30b7c654eb6a8c9c9da787a851c18f8ccd4a5a3a95b05c7accfa068d2",
                "sha256:834ae7540ad3a83199a8da8f9f2d383e3c3d5130a328889e4cc991acc81e87a0",
                "sha256:b46a6ab20f5c7c1cb949c72c1994a4585d2eaa0be4853f50a03b5031e964fc7c",
                "sha256:c2de14066c4a38b4ecbbcd55c5cc4b5340eb04f1c5e81da7451ef555859c833f",
                "sha256:c367ab6c0393d71171123ca5515c61ff62fe09024fa6bf299cd1339dc9456829"
            ],
            "markers": "python_version >= '3.8'",
            "version": "==6.3.2"
        },
        "tqdm": {
            "hashes": [
                "sha256:1871fb68a86b8fb3b59ca4cdd3dcccbc7e6d613eeed31f4c332531977b89beb5",
                "sha256:c4f53a17fe37e132815abceec022631be8ffe1b9381c2e6e30aa70edc99e9671"
            ],
            "index": "pypi",
            "version": "==4.65.0"
        },
        "traitlets": {
            "hashes": [
                "sha256:9e6ec080259b9a5940c797d58b613b5e31441c2257b87c2e795c5228ae80d2d8",
                "sha256:f6cde21a9c68cf756af02035f72d5a723bf607e862e7be33ece505abf4a3bad9"
            ],
            "markers": "python_version >= '3.7'",
            "version": "==5.9.0"
        },
        "typing-extensions": {
            "hashes": [
                "sha256:88a4153d8505aabbb4e13aacb7c486c2b4a33ca3b3f807914a9b4c844c471c26",
                "sha256:d91d5919357fe7f681a9f2b5b4cb2a5f1ef0a1e9f59c4d8ff0d3491e05c0ffd5"
            ],
            "markers": "python_version >= '3.7'",
            "version": "==4.6.3"
        },
        "ua-parser": {
            "hashes": [
                "sha256:ed3efc695f475ffe56248c9789b3016247e9c20e3556cfa4d5aadc78ab4b26c6",
                "sha256:f97126300df8ac0f8f2c9d8559669532d626a1af529265fd253cba56e73ab36e"
            ],
            "version": "==0.16.1"
        },
        "uritemplate": {
            "hashes": [
                "sha256:4346edfc5c3b79f694bccd6d6099a322bbeb628dbf2cd86eea55a456ce5124f0",
                "sha256:830c08b8d99bdd312ea4ead05994a38e8936266f84b9a7878232db50b044e02e"
            ],
            "markers": "python_version >= '3.6'",
            "version": "==4.1.1"
        },
        "uritemplate.py": {
            "hashes": [
                "sha256:0114a587830229bd1dea03bfb8201a04d212d648ce16847f6f5887771305886a",
                "sha256:f34e1594bc95eb4e1ed3f10bcd7bd09b344dc42d512af2e3f5b0c73f879cbb0e"
            ],
            "version": "==1.0.1"
        },
        "uritools": {
            "hashes": [
                "sha256:d122d394ed6e6e15ac0fddba6a5b19e9fa204e7797507815cbfb0e1455ac0475",
                "sha256:efc5c3a6de05404850685a8d3f34da8476b56aa3516fbf8eff5c8704c7a2826f"
            ],
            "markers": "python_version ~= '3.7'",
            "version": "==4.0.1"
        },
        "urllib3": {
            "hashes": [
                "sha256:8d36afa7616d8ab714608411b4a3b13e58f463aee519024578e062e141dce20f",
                "sha256:8f135f6502756bde6b2a9b28989df5fbe87c9970cecaa69041edcce7f0589b14"
            ],
            "markers": "python_version >= '2.7' and python_version not in '3.0, 3.1, 3.2, 3.3, 3.4, 3.5'",
            "version": "==1.26.16"
        },
        "uwsgi": {
            "hashes": [
                "sha256:35a30d83791329429bc04fe44183ce4ab512fcf6968070a7bfba42fc5a0552a9"
            ],
            "index": "pypi",
            "version": "==2.0.21"
        },
        "uwsgi-tools": {
            "hashes": [
                "sha256:565e10945c50ed6f4378168a2a609bb7d1c2c5b21ab23edd1ad5f73d15ab6356",
                "sha256:7d557c83b1803962ea73c2f19688b0d5e7d212f382d0a1a0a4586ae0f34f4cb2"
            ],
            "index": "pypi",
            "version": "==1.1.1"
        },
        "uwsgitop": {
            "hashes": [
                "sha256:99ca245119e4a0600840a62b7b4e020c9870fe90952b24eecfff0c9090c75d14"
            ],
            "index": "pypi",
            "version": "==0.11"
        },
        "validators": {
            "hashes": [
                "sha256:24148ce4e64100a2d5e267233e23e7afeb55316b47d30faae7eb6e7292bc226a"
            ],
            "markers": "python_version >= '3.4'",
            "version": "==0.20.0"
        },
        "vine": {
            "hashes": [
                "sha256:4c9dceab6f76ed92105027c49c823800dd33cacce13bdedc5b914e3514b7fb30",
                "sha256:7d3b1624a953da82ef63462013bbd271d3eb75751489f9807598e8f340bd637e"
            ],
            "markers": "python_version >= '3.6'",
            "version": "==5.0.0"
        },
        "virtualenv": {
            "hashes": [
                "sha256:34da10f14fea9be20e0fd7f04aba9732f84e593dac291b757ce42e3368a39419",
                "sha256:8ff19a38c1021c742148edc4f81cb43d7f8c6816d2ede2ab72af5b84c749ade1"
            ],
            "markers": "python_version >= '3.7'",
            "version": "==20.23.1"
        },
        "virtualenv-clone": {
            "hashes": [
                "sha256:418ee935c36152f8f153c79824bb93eaf6f0f7984bae31d3f48f350b9183501a",
                "sha256:44d5263bceed0bac3e1424d64f798095233b64def1c5689afa43dc3223caf5b0"
            ],
            "markers": "python_version >= '2.7' and python_version not in '3.0, 3.1, 3.2, 3.3'",
            "version": "==0.5.7"
        },
        "wand": {
            "hashes": [
                "sha256:1b77e25439ace57f665d1ccc6cff2766fad0834005b89ae3e7aaf3ba12b124b0",
                "sha256:b661700da9f8f1e931e52726e4fc643a565b9514f5883d41b773e3c37c9fa995"
            ],
            "version": "==0.6.11"
        },
        "wcwidth": {
            "hashes": [
                "sha256:795b138f6875577cd91bba52baf9e445cd5118fd32723b460e30a0af30ea230e",
                "sha256:a5220780a404dbe3353789870978e472cfe477761f06ee55077256e509b156d0"
            ],
            "version": "==0.2.6"
        },
        "webargs": {
            "hashes": [
                "sha256:4f04918864c7602886335d8099f9b8960ee698b6b914f022736ed50be6b71235",
                "sha256:871642a2e0c62f21d5b78f357750ac7a87e6bc734c972f633aa5fb6204fbf29a",
                "sha256:fc81c9f9d391acfbce406a319217319fd8b2fd862f7fdb5319ad06944f36ed25"
            ],
            "version": "==5.5.3"
        },
        "webencodings": {
            "hashes": [
                "sha256:a0af1213f3c2226497a97e2b3aa01a7e4bee4f403f95be16fc9acd2947514a78",
                "sha256:b36a1c245f2d304965eb4e0a82848379241dc04b865afcc4aab16748587e1923"
            ],
            "version": "==0.5.1"
        },
        "websocket-client": {
            "hashes": [
                "sha256:72d7802608745b0a212f79b478642473bd825777d8637b6c8c421bf167790d4f",
                "sha256:e84c7eafc66aade6d1967a51dfd219aabdf81d15b9705196e11fd81f48666b78"
            ],
            "markers": "python_version >= '3.7'",
            "version": "==1.6.0"
        },
        "werkzeug": {
            "hashes": [
                "sha256:2e1ccc9417d4da358b9de6f174e3ac094391ea1d4fbef2d667865d819dfd0afe",
                "sha256:56433961bc1f12533306c624f3be5e744389ac61d722175d543e1751285da612"
            ],
            "markers": "python_version >= '3.7'",
            "version": "==2.2.3"
        },
        "wtforms": {
            "hashes": [
                "sha256:7b504fc724d0d1d4d5d5c114e778ec88c37ea53144683e084215eed5155ada4c",
                "sha256:81195de0ac94fbc8368abbaf9197b88c4f3ffd6c2719b5bf5fc9da744f3d829c"
            ],
            "version": "==2.3.3"
        },
        "wtforms-alchemy": {
            "hashes": [
                "sha256:7748494056bdd96a7566186b8f422180465c337b2e892ad8e82a063cd6c76ca7",
                "sha256:c14cec7f76e27351a5777182ff39fcba64b7c46a561401835426605e6c83f216"
            ],
            "version": "==0.18.0"
        },
        "wtforms-components": {
            "hashes": [
                "sha256:7d0d83dec6d5352c661e522be628f49c2de3aa78cd79c9caf0c1cc3bff4e3872"
            ],
            "version": "==0.10.5"
        },
        "xmltodict": {
            "hashes": [
                "sha256:50d8c638ed7ecb88d90561beedbf720c9b4e851a9fa6c47ebd64e99d166d8a21",
                "sha256:8bbcb45cc982f48b2ca8fe7e7827c5d792f217ecf1792626f808bf41c3b86051"
            ],
            "version": "==0.12.0"
        },
        "zipp": {
            "hashes": [
                "sha256:112929ad649da941c23de50f356a2b5570c954b65150642bccdd66bf194d224b",
                "sha256:48904fc76a60e542af151aded95726c1a5c34ed43ab4134b597665c86d7ad556"
            ],
            "markers": "python_version >= '3.7'",
            "version": "==3.15.0"
        },
        "zipstream-ng": {
            "hashes": [
                "sha256:149dc502c0fcfb62718e89cb7e46380bd1c3409bb8479ed64ae779388b5321ac",
                "sha256:e05a760a2f4d527c3fcfc73616a06fbd84dafc208218af19ccbdf3fca42de417"
            ],
            "markers": "python_full_version >= '3.5.0'",
            "version": "==1.6.0"
        }
    },
    "develop": {
        "attrs": {
            "hashes": [
                "sha256:1f28b4522cdc2fb4256ac1a020c78acf9cba2c6b461ccd2c126f3aa8e8335d04",
                "sha256:6279836d581513a26f1bf235f9acd333bc9115683f14f7e8fae46c98fc50e015"
            ],
            "markers": "python_version >= '3.7'",
            "version": "==23.1.0"
        },
        "build": {
            "hashes": [
                "sha256:af266720050a66c893a6096a2f410989eeac74ff9a68ba194b3f6473e8e26171",
                "sha256:d5b71264afdb5951d6704482aac78de887c80691c52b88a9ad195983ca2c9269"
            ],
            "markers": "python_version >= '3.7'",
            "version": "==0.10.0"
        },
        "check-manifest": {
            "hashes": [
                "sha256:058cd30057714c39b96ce4d83f254fc770e3145c7b1932b5940b4e3efb5521ef",
                "sha256:64a640445542cf226919657c7b78d02d9c1ca5b1c25d7e66e0e1ff325060f416"
            ],
            "markers": "python_version >= '3.7'",
            "version": "==0.49"
        },
        "colorama": {
            "hashes": [
                "sha256:08695f5cb7ed6e0531a20572697297273c47b8cae5a63ffc6d6ed5c201be6e44",
                "sha256:4f1d9991f5acc0ca119f9d443620b77f9d6b33703e51011c16baf57afb285fc6"
            ],
            "markers": "python_version >= '2.7' and python_version not in '3.0, 3.1, 3.2, 3.3, 3.4, 3.5, 3.6'",
            "version": "==0.4.6"
        },
        "halo": {
            "hashes": [
                "sha256:5350488fb7d2aa7c31a1344120cee67a872901ce8858f60da7946cef96c208ab",
                "sha256:7b67a3521ee91d53b7152d4ee3452811e1d2a6321975137762eb3d70063cc9d6"
            ],
            "index": "pypi",
            "version": "==0.0.31"
        },
        "jsonlines": {
            "hashes": [
                "sha256:2579cb488d96f815b0eb81629e3e6b0332da0962a18fa3532958f7ba14a5c37f",
                "sha256:632f5e38f93dfcb1ac8c4e09780b92af3a55f38f26e7c47ae85109d420b6ad39"
            ],
            "index": "pypi",
            "version": "==3.1.0"
        },
        "log-symbols": {
            "hashes": [
                "sha256:4952106ff8b605ab7d5081dd2c7e6ca7374584eff7086f499c06edd1ce56dcca",
                "sha256:cf0bbc6fe1a8e53f0d174a716bc625c4f87043cc21eb55dd8a740cfe22680556"
            ],
            "version": "==0.0.14"
        },
        "packaging": {
            "hashes": [
                "sha256:994793af429502c4ea2ebf6bf664629d07c1a9fe974af92966e4b8d2df7edc61",
                "sha256:a392980d2b6cffa644431898be54b0045151319d1e7ec34f0cfed48767dd334f"
            ],
            "markers": "python_version >= '3.7'",
            "version": "==23.1"
        },
        "pyproject-hooks": {
            "hashes": [
                "sha256:283c11acd6b928d2f6a7c73fa0d01cb2bdc5f07c57a2eeb6e83d5e56b97976f8",
                "sha256:f271b298b97f5955d53fb12b72c1fb1948c22c1a6b70b315c54cedaca0264ef5"
            ],
            "markers": "python_version >= '3.7'",
            "version": "==1.0.0"
        },
        "setuptools": {
            "hashes": [
                "sha256:11e52c67415a381d10d6b462ced9cfb97066179f0e871399e006c4ab101fc85f",
                "sha256:baf1fdb41c6da4cd2eae722e135500da913332ab3f2f5c7d33af9b492acb5235"
            ],
            "markers": "python_version >= '3.7'",
            "version": "==68.0.0"
        },
        "six": {
            "hashes": [
                "sha256:1e61c37477a1626458e36f7b1d82aa5c9b094fa4802892072e49de9c60c4c926",
                "sha256:8abb2f1d86890a2dfb989f9a77cfcfd3e47c2a354b01111771326f8aa26e0254"
            ],
            "markers": "python_version >= '2.7' and python_version not in '3.0, 3.1, 3.2, 3.3'",
            "version": "==1.16.0"
        },
        "spinners": {
            "hashes": [
                "sha256:1eb6aeb4781d72ab42ed8a01dcf20f3002bf50740d7154d12fb8c9769bf9e27f",
                "sha256:2fa30d0b72c9650ad12bbe031c9943b8d441e41b4f5602b0ec977a19f3290e98"
            ],
            "version": "==0.0.24"
        },
        "termcolor": {
            "hashes": [
                "sha256:3afb05607b89aed0ffe25202399ee0867ad4d3cb4180d98aaf8eefa6a5f7d475",
                "sha256:b5b08f68937f138fe92f6c089b99f1e2da0ae56c52b78bf7075fd95420fd9a5a"
            ],
            "markers": "python_version >= '3.7'",
            "version": "==2.3.0"
        },
        "tomli": {
            "hashes": [
                "sha256:939de3e7a6161af0c887ef91b7d41a53e7c5a1ca976325f429cb46ea9bc30ecc",
                "sha256:de526c12914f0c550d15924c62d72abc48d6fe7364aa87328337a31007fe8a4f"
            ],
            "markers": "python_version < '3.11'",
            "version": "==2.0.1"
        }
    }
}<|MERGE_RESOLUTION|>--- conflicted
+++ resolved
@@ -695,19 +695,11 @@
         },
         "faker": {
             "hashes": [
-<<<<<<< HEAD
-                "sha256:d204daba384e9789f80bd9de9d50a9eec01dad880509e14c2ae9ac01392addc2",
-                "sha256:e7f36a4c5d5e6d4346497769ded2cd6ad50732173dedf9ffa12c360d44c59203"
-            ],
-            "markers": "python_version >= '3.7'",
-            "version": "==18.11.0"
-=======
                 "sha256:02980fe15acd58861305568bae0a277680792a505a5a45a309d352f79c452dd1",
                 "sha256:df4ee36d058a6a96de9d5e645571ef8536946a0b62db841494f8a3bc3bcdc5af"
             ],
             "markers": "python_version >= '3.7'",
             "version": "==18.11.1"
->>>>>>> 3ca0493c
         },
         "fastjsonschema": {
             "hashes": [
@@ -1304,19 +1296,11 @@
         },
         "invenio-oauthclient": {
             "hashes": [
-<<<<<<< HEAD
-                "sha256:eeac1cae23e3783deb1e0f402182ab3237dbe48b6d7370a609ebde74496f522e",
-                "sha256:fa863b493fa64ed65a41f602cc031a1a09ad21cba44d426a456521f5f04ec18e"
-            ],
-            "markers": "python_version >= '3.7'",
-            "version": "==3.1.0"
-=======
                 "sha256:6db56aabe771d91b60ef13b90bd3c85436e405055d135f0979310a955381b469",
                 "sha256:ac86daf263114d8f1cb5b2d5627fc4cbf584950cd60f80a6a17ecf23ceca89d6"
             ],
             "markers": "python_version >= '3.7'",
             "version": "==3.1.1"
->>>>>>> 3ca0493c
         },
         "invenio-pages": {
             "hashes": [
@@ -2124,19 +2108,11 @@
         },
         "platformdirs": {
             "hashes": [
-<<<<<<< HEAD
-                "sha256:57e28820ca8094678b807ff529196506d7a21e17156cb1cddb3e74cebce54640",
-                "sha256:ffa199e3fbab8365778c4a10e1fbf1b9cd50707de826eb304b50e57ec0cc8d38"
-            ],
-            "markers": "python_version >= '3.7'",
-            "version": "==3.6.0"
-=======
                 "sha256:87fbf6473e87c078d536980ba970a472422e94f17b752cfad17024c18876d481",
                 "sha256:cfd065ba43133ff103ab3bd10aecb095c2a0035fcd1f07217c9376900d94ba07"
             ],
             "markers": "python_version >= '3.7'",
             "version": "==3.7.0"
->>>>>>> 3ca0493c
         },
         "pluggy": {
             "hashes": [
