[build-system]
requires = ["setuptools>=61.0", "wheel", "babel>2.8"]
build-backend = "setuptools.build_meta"

[project]
name = "kcworks"
version = "0.5.3"
requires-python = ">=3.12"
dependencies = [
    "aiohttp>=3.11.15",
    "async-timeout>=4.0.3",
    "flask-admin==1.6.1",
    "flask-babelex",
    "flask-breadcrumbs",
    "flask-principal",
    "halo",
    "invenio-app-rdm[opensearch2]==12.1.0",
    "invenio-communities==13.0.3",
    "invenio-group-collections-kcworks",
    "invenio-logging[sentry]==2.1.5",
    "invenio-modular-deposit-form",
    "invenio-modular-detail-page",
    "invenio-rdm-records==10.9.2",
    "invenio-record-importer-kcworks",
    "invenio-records-resources==5.10.0",
    "invenio-remote-api-provisioner",
    "invenio-requests==4.1.4",
<<<<<<< HEAD
=======
    "invenio-logging[sentry]==2.1.5",
>>>>>>> 371eb763
    "invenio-s3",
    "invenio-saml",
    "invenio-search-ui==2.8.9",
    "invenio-stats-dashboard",
    "invenio-subjects-fast",
    "invenio-utilities-tuw",
    "isbnlib",
    "langdetect",
    "lxml==5.2.1",
    "numpy",
    "pip",
    "pluggy<1.0,>=0.10.0",
    "pytest-invenio<3.0.0",
    "python-dotenv",
    "python-iso639",
    "python-stdnum",
    "selenium",
    "sqlalchemy[asyncio]",
    "timefhuman",
    "titlecase",
    "tqdm",
    "unidecode",
    "flask-iiif",
    "sentry-sdk[flask]>=1.0.0,<2.0.0",
    "pydantic",
    "xmlsec==1.3.14",
    "invenio-remote-user-data-kcworks",
    "uwsgi>=2.0.23",
]

[project.optional-dependencies]
tests = [
    "pytest-invenio>=2.1.0,<3.0.0",
    "pytest-ruff>=0.1.0",
    "pytest-mypy>=0.10.0",
    "pytest-black>=0.6.0",
    "pytest-isort>=4.0.0",
    "pytest-mock",
]
dev = [
    "halo",
    "jsonlines",
    "sphinx",
    "myst-parser",
    "furo",
    "black>=25.1.0",
    "djlint>=1.36.4",
    "psycopg2-binary>=2.9.10",
    "requests-mock",
    "check-manifest>=0.25",
    "selenium",
    "docker-services-cli",
    "ruff>=0.3.0",
    "mypy>=1.8.0",
    "sphinx-copybutton>=0.5.2",
]

[tool.uv.sources]
kcworks = {path = "./site", editable = true}
invenio-communities = {path = "./site/kcworks/dependencies/invenio-communities", editable = true}
invenio-group-collections-kcworks = {path = "./site/kcworks/dependencies/invenio-group-collections-kcworks", editable = true}
invenio-modular-deposit-form = {path = "./site/kcworks/dependencies/invenio-modular-deposit-form", editable = true}
invenio-modular-detail-page = {path = "./site/kcworks/dependencies/invenio-modular-detail-page", editable = true}
invenio-rdm-records = {path = "./site/kcworks/dependencies/invenio-rdm-records", editable = true}
invenio-records-resources = {path = "./site/kcworks/dependencies/invenio-records-resources", editable = true}
invenio-remote-api-provisioner = {path = "./site/kcworks/dependencies/invenio-remote-api-provisioner", editable = true}
invenio-record-importer-kcworks = {path = "./site/kcworks/dependencies/invenio-record-importer-kcworks", editable = true}
invenio-remote-user-data-kcworks = { path = "site/kcworks/dependencies/invenio-remote-user-data-kcworks", editable = true }
invenio-requests = {path = "./site/kcworks/dependencies/invenio-requests", editable = true}
<<<<<<< HEAD
invenio-stats-dashboard = { path = "site/kcworks/dependencies/invenio-stats-dashboard", editable = true }
=======
>>>>>>> 371eb763
invenio-vocabularies = { path = "site/kcworks/dependencies/invenio-vocabularies", editable = true }

[tool.setuptools]
package-dir = {"" = "site"}

[tool.setuptools.package-data]
"*" = ["*.po", "*.pot", "*.mo"]

[tool.hatch.build.targets.wheel]
packages = ["site"]

[tool.hatch.metadata]
allow-direct-references = true

[project.entry-points."invenio_base.apps"]
kcworks = "kcworks.ext:KCWorks"

[project.entry-points."invenio_base.api_apps"]
kcworks = "kcworks.ext:KCWorks"

[project.entry-points."invenio_base.api_blueprints"]
kcworks_api = "kcworks.views.views:create_api_blueprint"

[project.entry-points."invenio_base.blueprints"]
kcworks_views = "kcworks.views.views:create_blueprint"
knowledge_commons_works_menu = "kcworks.blueprints.menu_customization:create_blueprint"
kcworks_stats_dashboard_view = "kcworks.stats_dashboard.views:create_blueprint"

[project.entry-points."invenio_assets.webpack"]
kcworks_theme = "kcworks.webpack:theme"

[project.entry-points."invenio_previewer.previewers"]
custom_pdf_viewer = "kcworks.views.previewers.invenio_custom_pdf_viewer.custom_pdf_viewer"
custom_default_viewer = "kcworks.views.previewers.invenio_custom_default_viewer.custom_default_viewer"
custom_docx_viewer = "kcworks.views.previewers.invenio_custom_docx_viewer.custom_docx_viewer"
custom_pptx_viewer = "kcworks.views.previewers.invenio_custom_pptx_viewer.custom_pptx_viewer"
custom_latex_viewer = "kcworks.views.previewers.invenio_custom_latex_viewer.custom_latex_viewer"

[project.entry-points."invenio_search.index_templates"]
kcworks = "kcworks.services.search.index_templates.templates:get_index_templates"

[project.entry-points."flask.commands"]
kcworks-users = "kcworks.cli:kcworks_users"
kcworks-index = "kcworks.cli:kcworks_index"
kcworks-records = "kcworks.cli:kcworks_records"
group-collections = "kcworks.cli:group_collections"

[project.scripts]
kcworks-users = "kcworks.cli:kcworks_users"
kcworks-index = "kcworks.cli:kcworks_index"
kcworks-records = "kcworks.cli:kcworks_records"
group-collections = "kcworks.cli:group_collections"

[tool.ruff]
line-length = 88
target-version = "py312"

[tool.ruff.per-file-ignores]
"__init__.py" = ["F401", "D104", "E402"]
"tests/api/test_stats.py" = ["C416"]

[tool.ruff.lint]
# temporarily removed C for complexity checks
select = ["E", "F", "I", "B", "UP", "D", "DOC"]
# Ignore formatting-related rules (let black handle these)
ignore = [
    "E501", # Line too long
    "I001", # Import sorting
    "E1",   # Indentation
    # "E2",   # Whitespace
    # "E3",   # Blank lines
    "W1",   # Indentation warnings
    "W2",   # Whitespace warnings
    "W3",   # Blank line warnings
    # "COM",  # Trailing comma rules
    # "ISC",  # Implicit string concatenation
    # "Q",    # Quotes
]

[tool.ruff.lint.pydocstyle]
convention = "google"

[tool.mypy]
python_version = "3.12"
warn_return_any = true
warn_unused_configs = true
disallow_untyped_defs = false
disallow_incomplete_defs = false
check_untyped_defs = true
disallow_untyped_decorators = false
no_implicit_optional = true
warn_redundant_casts = true
warn_unused_ignores = false
warn_no_return = false
ignore_missing_imports = true
follow_imports = "skip"
allow_untyped_globals = true
exclude = [
    '^tests/',
    '^site/kcworks/dependencies/',
    '^site/kcworks/stats_dashboard/',
    '^site/kcworks/services/search/index_templates/',
]

[[tool.mypy.overrides]]
module = "kcworks.services.search.index_templates.*"
ignore_errors = true
ignore_missing_imports = true
follow_imports = "skip"

[tool.isort]
profile = "black"
line_length = 88
verbose = true
multi_line_output = 3  # Vertical hanging indent
include_trailing_comma = true
force_grid_wrap = 0
use_parentheses = true
ensure_newline_before_comments = true
split_on_trailing_comma = true

[tool.pytest.ini_options]
addopts = """
--black --ruff --isort --doctest-modules
--ignore=app_data
--ignore=docs
--ignore=node_modules
--ignore=scripts
--ignore=tests/helpers
--ignore=site/kcworks/dependencies
--ignore=site/kcworks/stats_dashboard
--ignore=site/kcworks/services/search/index_templates
--cov=kcworks --cov-report=term-missing
"""
norecursedirs = ["site/kcworks/services/search/index_templates/records/os-v2"]
log_cli_level = "DEBUG"
isort_show_files = true
plugins = [
    "tests.fixtures.communities",
    "tests.fixtures.custom_fields",
    "tests.fixtures.identifiers",
    "tests.fixtures.mail",
    "tests.fixtures.metadata_fields",
    "tests.fixtures.records",
    "tests.fixtures.roles",
    "tests.fixtures.saml",
    "tests.fixtures.search_provisioning",
    "tests.fixtures.stats",
    "tests.fixtures.users",
    "tests.fixtures.vocabularies.affiliations",
    "tests.fixtures.vocabularies.community_types",
    "tests.fixtures.vocabularies.date_types",
    "tests.fixtures.vocabularies.descriptions",
    "tests.fixtures.vocabularies.funding_and_awards",
    "tests.fixtures.vocabularies.languages",
    "tests.fixtures.vocabularies.licenses",
    "tests.fixtures.vocabularies.resource_types",
    "tests.fixtures.vocabularies.roles",
    "tests.fixtures.vocabularies.subjects",
    "tests.fixtures.vocabularies.title_types",
]

[dependency-groups]
dev = [
    "black>=25.1.0",
    "djlint>=1.36.4",
    "psycopg2-binary>=2.9.10",
    "pytest-black>=0.6.0",
    "pytest-isort>=4.0.0",
    "requests-mock",
    "check-manifest>=0.25",
    "selenium",
    "docker-services-cli",
    "pytest-mock",
    "ruff>=0.3.0",
    "mypy>=1.8.0",
]

[tool.coverage.run]
omit = [
    "site/kcworks/dependencies/*",
    "site/kcworks/views/task_results/*",
    "site/kcworks/stats_dashboard/*",
    "site/kcworks/services/search/index_templates/*",
]

[tool.babel.compile_catalog]
directory = "translations/"
use-fuzzy = true

[tool.babel.extract_messages]
copyright_holder = "Mesh Research"
msgid_bugs_address = "scottia4@msu.edu"
mapping-file = "translations/babel.ini"
output-file = "translations/messages.pot"
add-comments = "NOTE"

[tool.babel.init_catalog]
input-file = "translations/messages.pot"
output-dir = "translations/"

[tool.babel.update_catalog]
input-file = "translations/messages.pot"
output-dir = "translations/"<|MERGE_RESOLUTION|>--- conflicted
+++ resolved
@@ -25,10 +25,6 @@
     "invenio-records-resources==5.10.0",
     "invenio-remote-api-provisioner",
     "invenio-requests==4.1.4",
-<<<<<<< HEAD
-=======
-    "invenio-logging[sentry]==2.1.5",
->>>>>>> 371eb763
     "invenio-s3",
     "invenio-saml",
     "invenio-search-ui==2.8.9",
@@ -98,10 +94,7 @@
 invenio-record-importer-kcworks = {path = "./site/kcworks/dependencies/invenio-record-importer-kcworks", editable = true}
 invenio-remote-user-data-kcworks = { path = "site/kcworks/dependencies/invenio-remote-user-data-kcworks", editable = true }
 invenio-requests = {path = "./site/kcworks/dependencies/invenio-requests", editable = true}
-<<<<<<< HEAD
 invenio-stats-dashboard = { path = "site/kcworks/dependencies/invenio-stats-dashboard", editable = true }
-=======
->>>>>>> 371eb763
 invenio-vocabularies = { path = "site/kcworks/dependencies/invenio-vocabularies", editable = true }
 
 [tool.setuptools]
