--- conflicted
+++ resolved
@@ -63,13 +63,7 @@
     """
 
     def mock_api_call(saml_id: str, mock_remote_data: dict) -> Matcher:
-<<<<<<< HEAD
-        protocol = os.environ.get("INVENIO_COMMONS_API_REQUEST_PROTOCOL", "https")  # noqa: E501
-        base_url = f"{protocol}://hcommons-dev.org/wp-json/commons/v1/users"
-        remote_url = f"{base_url}/{saml_id}"
-=======
         remote_url = f"https://profile.hcommons.org/api/v1/subs/?sub={saml_id}"
->>>>>>> f30e852b
         mock_adapter = requests_mock.get(
             remote_url,
             json=mock_remote_data,
@@ -90,25 +84,6 @@
     def convert_user_data_to_remote_data(
         saml_id: str, email: str, user_data: dict
     ) -> dict[str, str | list[dict[str, str]]]:
-<<<<<<< HEAD
-        """Convert user fixture data to format for remote data.
-
-        Returns:
-            dict: Converted user data in remote format.
-        """
-        mock_remote_data = {
-            "username": saml_id,
-            "email": email,
-            "name": user_data.get("name", ""),
-            "first_name": user_data.get("first_name", ""),
-            "last_name": user_data.get("last_name", ""),
-            "institutional_affiliation": user_data.get("institutional_affiliation", ""),
-            "orcid": user_data.get("orcid", ""),
-            "preferred_language": user_data.get("preferred_language", ""),
-            "time_zone": user_data.get("time_zone", ""),
-            "groups": user_data.get("groups", ""),
-        }
-=======
         """Convert user fixture data to format for remote data."""
         if user_data.get("first_name", "") != "":
             mock_remote_data = {
@@ -167,7 +142,6 @@
                 "previous": None,
                 "meta": {"authorized": True},
             }
->>>>>>> f30e852b
         return mock_remote_data
 
     return convert_user_data_to_remote_data
@@ -375,20 +349,6 @@
         dict: User data dictionary.
     """
     return {
-<<<<<<< HEAD
-        "saml_id": "user1",
-        "email": "user1@inveniosoftware.org",
-        "name": "User Number One",
-        "first_name": "User Number",
-        "last_name": "One",
-        "institutional_affiliation": "Michigan State University",
-        "orcid": "0000-0002-1825-0097",  # official dummy orcid
-        "preferred_language": "en",
-        "time_zone": "UTC",
-        "groups": [
-            {"id": 12345, "name": "awesome-mock", "role": "administrator"},
-            {"id": 67891, "name": "admin", "role": "member"},
-=======
         "data": [
             {
                 "sub": "user1",
@@ -408,7 +368,6 @@
                     ],
                 },
             }
->>>>>>> f30e852b
         ],
         "next": None,
         "previous": None,
@@ -482,13 +441,6 @@
                 "name": "Educational and Cultural Institutions",
                 "role": "member",
             },
-<<<<<<< HEAD
-            {"id": 1004094, "name": "Publishing and Archives", "role": "member"},
-            {
-                "id": 1004651,
-                "name": "Hidden Testing Group New Name",
-                "role": "administrator",
-=======
             {
                 "id": 1004094,
                 "name": "Publishing and Archives",
@@ -498,142 +450,81 @@
                 "id": 1004651,
                 "name": "Hidden Testing Group New Name",
                 "role": "admin",
->>>>>>> f30e852b
             },
             {
                 "id": 1004939,
                 "name": "GI Hidden Group for testing",
-<<<<<<< HEAD
-                "role": "administrator",
-=======
-                "role": "admin",
->>>>>>> f30e852b
+                "role": "admin",
             },
             {
                 "id": 1004940,
                 "name": "GI Hidden Group for testing",
-<<<<<<< HEAD
-                "role": "administrator",
-=======
-                "role": "admin",
->>>>>>> f30e852b
+                "role": "admin",
             },
             {
                 "id": 1004941,
                 "name": "GI Hidden Group for testing",
-<<<<<<< HEAD
-                "role": "administrator",
-=======
-                "role": "admin",
->>>>>>> f30e852b
+                "role": "admin",
             },
             {
                 "id": 1004942,
                 "name": "GI Hidden Group for testing",
-<<<<<<< HEAD
-                "role": "administrator",
-=======
-                "role": "admin",
->>>>>>> f30e852b
+                "role": "admin",
             },
             {
                 "id": 1004943,
                 "name": "GI Hidden Group for testing",
-<<<<<<< HEAD
-                "role": "administrator",
-=======
-                "role": "admin",
->>>>>>> f30e852b
+                "role": "admin",
             },
             {
                 "id": 1004944,
                 "name": "GI Hidden Group for testing",
-<<<<<<< HEAD
-                "role": "administrator",
-=======
-                "role": "admin",
->>>>>>> f30e852b
+                "role": "admin",
             },
             {
                 "id": 1004945,
                 "name": "GI Hidden Group for testing",
-<<<<<<< HEAD
-                "role": "administrator",
-=======
-                "role": "admin",
->>>>>>> f30e852b
+                "role": "admin",
             },
             {
                 "id": 1004946,
                 "name": "GI Hidden Group for testing",
-<<<<<<< HEAD
-                "role": "administrator",
-=======
-                "role": "admin",
->>>>>>> f30e852b
+                "role": "admin",
             },
             {
                 "id": 1004947,
                 "name": "GI Hidden Group for testing",
-<<<<<<< HEAD
-                "role": "administrator",
-=======
-                "role": "admin",
->>>>>>> f30e852b
+                "role": "admin",
             },
             {
                 "id": 1004948,
                 "name": "GI Hidden Group for testing",
-<<<<<<< HEAD
-                "role": "administrator",
-=======
-                "role": "admin",
->>>>>>> f30e852b
+                "role": "admin",
             },
             {
                 "id": 1004949,
                 "name": "GI Hidden Group for testing",
-<<<<<<< HEAD
-                "role": "administrator",
-=======
-                "role": "admin",
->>>>>>> f30e852b
+                "role": "admin",
             },
             {
                 "id": 1004950,
                 "name": "GI Hidden Group for testing",
-<<<<<<< HEAD
-                "role": "administrator",
-=======
-                "role": "admin",
->>>>>>> f30e852b
+                "role": "admin",
             },
             {
                 "id": 1004951,
                 "name": "GI Hidden Group for testing",
-<<<<<<< HEAD
-                "role": "administrator",
-=======
-                "role": "admin",
->>>>>>> f30e852b
+                "role": "admin",
             },
             {
                 "id": 1004952,
                 "name": "GI Hidden Group for testing",
-<<<<<<< HEAD
-                "role": "administrator",
-=======
-                "role": "admin",
->>>>>>> f30e852b
+                "role": "admin",
             },
             {
                 "id": 1004953,
                 "name": "GI Hidden Group for testing",
-<<<<<<< HEAD
-                "role": "administrator",
-=======
-                "role": "admin",
->>>>>>> f30e852b
+                "role": "admin",
             },
         ],
     },
