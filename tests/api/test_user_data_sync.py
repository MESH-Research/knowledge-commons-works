# Part of Knowledge Commons Works
# Copyright (C) 2024-2025 MESH Research
#
# KCWorks is free software; you can redistribute it and/or modify it
# under the terms of the MIT License; see LICENSE file for more details.

"""Integration tests for the user data sync.

These tests are designed to test the user data sync between the KC IDP and
the Invenio app.


"""

import json
import os
from unittest.mock import patch

import pytest
import requests
from flask_login import login_user
from invenio_accounts.profiles import UserProfileDict
from invenio_accounts.proxies import current_accounts
from kcworks.services.accounts.idms import knowledgeCommons_account_setup


def test_user_data_kc_endpoint():
    """Test that the production kc endpoint returns the correct data.

    The focus here is on the json schema being returned
    """
    protocol = os.environ.get("INVENIO_COMMONS_API_REQUEST_PROTOCOL", "https")
    base_url = f"{protocol}://hcommons.org/wp-json/commons/v1/users"
    url = f"{base_url}/gihctester"
    token = os.environ.get("COMMONS_API_TOKEN_PROD")
    headers = {"Authorization": f"Bearer {token}"}

    response = requests.get(url, headers=headers)

    assert response.status_code == 200
    actual_resp = response.json()
    assert actual_resp["username"] == "gihctester"
    assert actual_resp["email"] == "ghosthc@email.ghostinspector.com"
    assert actual_resp["name"] == "Ghost Hc"
    assert actual_resp["first_name"] == "Ghost"
    assert actual_resp["last_name"] == "Hc"
    assert actual_resp["institutional_affiliation"] == ""
    for g in actual_resp["groups"]:
        assert list(g.keys()) == ["id", "name", "role"]
        assert isinstance(g["id"], int)
        if g["name"]:
            assert isinstance(g["name"], str)
    # TODO: add orcid to the api call
    # assert actual_resp["orcid"] == "0000-0000-0000-0000"


@pytest.mark.skip(reason="Not implemented")
def test_group_data_kc_endpoint():
    """Test that the production kc endpoint returns the correct data.

    The focus here is on the json schema being returned
    """
    raise NotImplementedError


<<<<<<< HEAD
@pytest.mark.parametrize(
    "starting_email,user_data,groups_changes",
    [
        (
            user_data_set["user1"]["email"],
            user_data_set["user1"],
            {
                "added_groups": [
                    "knowledgeCommons---12345|administrator",
                    "knowledgeCommons---67891|member",
                ],
                "dropped_groups": [],
                "unchanged_groups": [],
            },
        ),
        (
            "emailtobechanged@example.com",
            user_data_set["user2"],
            {
                "added_groups": [],
                "dropped_groups": [],
                "unchanged_groups": [],
            },
        ),
    ],
)
def test_do_user_data_update_task(
    running_app,
    appctx,
    db,
    user_factory: Callable,
    starting_email: str,
    user_data: dict,
    groups_changes: dict,
    user_data_to_remote_data: Callable,
    requests_mock,
    celery_worker,
    search_clear,
):
    """Test that the do_user_data_update task does what it's supposed to do.

    - It should return the correct data
    - It should call the remote api if the user has an IDP
    - It should update the user in the db if the user has an IDP
    """
    # Mock additional user data from the remote service
    # api response
    new_data_payload = user_data_to_remote_data(
        user_data["saml_id"], user_data["email"], user_data
    )
    # Create a test user
    u: AugmentedUserFixture = user_factory(
        email=starting_email,
        saml_src="knowledgeCommons",
        saml_id=user_data["saml_id"],
        new_remote_data=new_data_payload,
    )
    assert isinstance(u.user, User)
    user = u.user
    # strip the user_profile and username to make sure all the parts update
    # otherwise identifier_kc_username and identifier_orcid as well as username
    # will be set already at account creation time
    user.user_profile = {}
    user.username = None
    current_accounts.datastore.commit()

    user_id: int = user.id
    assert user.username is None
    assert user.email == starting_email
    assert user.user_profile == {}
    assert user.roles == []
    assert isinstance(u.mock_adapter, Matcher)
    mock_adapter: Matcher = u.mock_adapter
    assert not mock_adapter.called
    assert mock_adapter.call_count == 0

    result: tuple[int, dict, list[str], dict] = do_user_data_update(
        user_id=user_id, idp="knowledgeCommons", remote_id=user_data["saml_id"]
    )
    assert result[0] == user_id

    # the result[1] is a dictionary of the updated user data (including only
    # the changed keys and values).
    expected_updated_data = {
        "user_profile": {
            "affiliations": user_data["institutional_affiliation"],
            "full_name": user_data["name"],
            "identifier_kc_username": user_data["saml_id"],
            "identifier_orcid": user_data["orcid"],
            "name_parts": (
                '{"first": "'
                + user_data["first_name"]
                + '", "last": "'
                + user_data["last_name"]
                + '"}'
            ),
        },
        "username": f"knowledgeCommons-{user_data['saml_id']}",
    }
    if starting_email != user_data["email"]:
        expected_updated_data["email"] = user_data["email"]
    assert result[1] == expected_updated_data
    # the result[2] is a complete list of the updated user's group memberships.
    assert result[2] == (
        [f"knowledgeCommons---{g['id']}|{g['role']}" for g in user_data["groups"]]
        if "groups" in user_data.keys() and user_data["groups"]
        else []
    )
    # the result[3] is a dictionary of the changes to the user's group
    # memberships (with the keys "added_groups", "dropped_groups", and
    # "unchanged_groups").
    assert result[3] == groups_changes
    assert mock_adapter.called
    assert mock_adapter.call_count == 1

    # Check that the user data was updated in the db
    user = current_accounts.datastore.get_user_by_id(user_id)
    assert user.email == user_data["email"]
    assert user.user_profile.get("full_name") == user_data["name"]
    assert user.user_profile.get("identifier_kc_username") == user_data["saml_id"]
    assert user.user_profile.get("identifier_orcid") == user_data["orcid"]
    assert json.loads(user.user_profile.get("name_parts")) == {
        "first": user_data["first_name"],
        "last": user_data["last_name"],
    }
    assert [r.name for r in user.roles] == (
        [f"knowledgeCommons---{g['id']}|{g['role']}" for g in user_data["groups"]]
        if "groups" in user_data.keys()
        else []
    )


=======
>>>>>>> f30e852b
def test_user_data_sync_on_login(
    running_app,
    db,
    user_factory,
    user1_data,
    search_clear,
    celery_worker,
    mock_send_remote_api_update_fixture,
):
    """Test that the user data is synced when a user logs in.

    The actual api call is mocked, so this tests that the api request is made
    and that the user data is updated in Invenio.

    Also tests that the api call does *not* happen for simple programmatic
    user creation. It only happens when the user logs in.
    """
    # Mock additional user data from the remote service
    # api response
    new_data_payload = {k: v for k, v in user1_data.items() if k != "saml_id"}

    profile_data = user1_data["data"][0]["profile"]
    new_data_payload["username"] = profile_data["saml_id"]

    # Create a user
    # The user is created with a saml auth record because saml_src
    # and saml_id are supplied.
    u = user_factory(
        email=profile_data["email"],
        saml_src="knowledgeCommons",
        saml_id=profile_data["saml_id"],
        new_remote_data=new_data_payload,
    )

    assert not u.mock_adapter.called
    assert u.mock_adapter.call_count == 0
    login_user(u.user)
    assert u.mock_adapter.called
    assert u.mock_adapter.call_count == 1

<<<<<<< HEAD
    assert u.user.email == user1_data["email"]
    profile = u.user.user_profile
    assert profile.get("full_name") == user1_data["name"]
    assert profile.get("affiliations") == user1_data["institutional_affiliation"]  # noqa: E501
    assert profile.get("identifier_orcid") == user1_data["orcid"]
    assert profile.get("identifier_kc_username") == user1_data["saml_id"]
=======
    assert u.user.email == profile_data["email"]

    profile: UserProfileDict = u.user.user_profile
    assert profile.get("full_name") == profile_data["name"]
    assert (
        profile.get("affiliations") == profile_data["institutional_affiliation"]
    )  # noqa: E501
    assert profile.get("identifier_orcid") == profile_data["orcid"]
    assert profile.get("identifier_kc_username") == profile_data["saml_id"]
>>>>>>> f30e852b
    assert json.loads(profile.get("name_parts")) == {
        "first": profile_data["first_name"],
        "last": profile_data["last_name"],
    }

    merged_user = db.session.merge(u.user)

    # Check that the user is a member of the linked communities
    assert sorted([r.name for r in merged_user.roles]) == sorted(
        [
            "knowledgeCommons---12345|administrator",
            "knowledgeCommons---67891|member",
        ]
    )


@pytest.mark.skip(reason="Not implemented")
def test_user_data_sync_on_login_no_remote_data(running_app):
    """Test that the remote api call does not happen for local logins.

    We want to make sure that the user data sync does not create errors when
    logging someone in who doesn't have an account on the remote service.

    """
    pass


def test_user_data_sync_on_webhook(
    running_app,
    db,
    user_factory,
    user1_data,
    client,
    requests_mock,
    headers,
    search_clear,
    celery_worker,
    mock_send_remote_api_update_fixture,
):
    """Test that the user data is synced when a user logs in.

    The actual api call is mocked, so this tests that the api request is made
    and that the user data is updated in Invenio.

    Also tests that the api call does *not* happen for simple programmatic
    user creation. It only happens when the user logs in.
    """
    app = running_app.app

    profile = user1_data["data"][0]["profile"]

    # Create a user
    # The user is created with a saml auth record because saml_src
    u = user_factory(
        email=profile["email"],
        saml_src="knowledgeCommons",
        saml_id=profile["saml_id"],
        new_remote_data={},
        token=True,
        admin=True,
    )
    token = u.allowed_token
    user_id = u.user.id
    assert not u.mock_adapter.called  # no call to the remote api yet
    assert u.mock_adapter.call_count == 0

    # Mock additional user data from the remote service
    # api response
    mock_remote_data = {k: v for k, v in user1_data.items() if k != "saml_id"}
    mock_remote_data["username"] = profile["saml_id"]
    profile["username"] = profile["saml_id"]

    remote_url = (
        f"https://profile.hcommons.org/api/v1/subs/" f"?sub={profile['saml_id']}"
    )

    mock_adapter = requests_mock.get(
        remote_url,
        json=mock_remote_data,
        headers={"Authorization": f"Bearer {token}"},
    )

    # Ping the webhook endpoint (no data is sent)
    response = client.get(
        f"{app.config['SITE_API_URL']}/webhooks/user_data_update",
    )
    assert response.status_code == 200
    assert json.loads(response.data) == {
        "message": "Webhook receiver is active",
        "status": 200,
    }
    assert not mock_adapter.called
    assert mock_adapter.call_count == 0

    # Signal the webhook endpoint for update (data is sent)
    # we patch the current user so that the webhook does not
    # try to access it in invenio_accounts.utils.set_session_info
    # thereby triggering a detached session exception in SQLAlchemy
    with patch("invenio_accounts.utils.current_user"):
        response2 = client.post(
            f"{app.config['SITE_API_URL']}/webhooks/user_data_update",
            data=json.dumps(
                {
                    "idp": "knowledgeCommons",
                    "updates": {
                        "users": [
                            {
                                "id": profile["saml_id"],
                                "event": "updated",
                            },
                        ],
                    },
                }
            ),
            headers={**headers, "Authorization": f"Bearer {token}"},
        )

    assert response2.status_code == 202
    assert response2.json == {
        "message": "Webhook notification accepted",
        "status": 202,
        "updates": {
            "users": [
                {
                    "id": profile["saml_id"],
                    "event": "updated",
                },
            ],
        },
    }

    assert mock_adapter.called
    assert mock_adapter.call_count == 1  # only one call to the remote api

    # Check that the user data was updated in the db
    user = current_accounts.datastore.get_user_by_id(user_id)
    assert user.email == profile["email"]
    assert user.user_profile.get("full_name") == profile["name"]
    assert (
<<<<<<< HEAD
        user.user_profile.get("identifier_kc_username") == user1_data["saml_id"]  # noqa: E501
=======
        user.user_profile.get("identifier_kc_username")
        == profile["saml_id"]  # noqa: E501
>>>>>>> f30e852b
    )  # noqa: E501
    assert user.user_profile.get("identifier_orcid") == profile["orcid"]
    assert json.loads(user.user_profile.get("name_parts")) == {
        "first": profile["first_name"],
        "last": profile["last_name"],
    }
    assert [r.name for r in user.roles] == [
        "administration-access",
        "knowledgeCommons---12345|administrator",
        "knowledgeCommons---67891|member",
    ]
    assert (
<<<<<<< HEAD
        user.user_profile.get("affiliations") == user1_data["institutional_affiliation"]  # noqa: E501
=======
        user.user_profile.get("affiliations")
        == profile["institutional_affiliation"]  # noqa: E501
>>>>>>> f30e852b
    )


def test_user_data_sync_on_account_setup(
    running_app, db, user_factory, requests_mock, search_clear
):
    """Test that the user data is synced when a user is created.

    The actual api call is mocked, so this tests that the api request is made
    and that the user data is updated in Invenio.
    """
    # Mock the remote API endpoint
    remote_url = "https://profile.hcommons.org/api/v1/users"
    remote_url = f"{remote_url}/testuser"
    requests_mock.get(
        remote_url,
        json={
            "results": [
                {
                    "username": "testuser",
                    "email": "testuser@example.com",
                    "name": "Test User",
                    "first_name": "Test",
                    "last_name": "User",
                    "institutional_affiliation": "Test University",
                    "orcid": "0000-0001-2345-6789",
                    "groups": [
                        {"id": 12345, "name": "test-group", "role": "member"},
                    ],
                }
            ]
        },
    )

    remote_url = "https://profile.hcommons.org/api/v1/subs/?sub=testuser"

    mock_remote_data = {
        "data": [
            {
                "sub": "testuser",
                "profile": {
                    "username": "testuser",
                    "email": "testuser@example.com",
                    "name": "Test User",
                    "first_name": "Test",
                    "last_name": "User",
                    "institutional_affiliation": "Test University",
                    "orcid": "0000-0001-2345-6789",
                    "groups": [
                        {"id": 12345, "name": "test-group", "role": "member"},
                    ],
                },
            }
        ],
        "next": None,
        "previous": None,
        "meta": {"authorized": True},
    }

    requests_mock.get(
        remote_url,
        json=mock_remote_data,
    )

    # Create a new user
    u = user_factory(
        email="testuser@example.com",
        token=False,
        admin=False,
        saml_src=None,
        saml_id=None,
    )
    user = u.user
    user_id = user.id

    # Prepare account_info
    account_info = {
        "external_id": "testuser",
        "external_method": "knowledgeCommons",
    }

    updated = knowledgeCommons_account_setup(user, account_info)
    assert updated

    # Verify that the user was activated and updated
    updated_user = current_accounts.datastore.get_user_by_id(user_id)
    assert updated_user.active
    assert updated_user.username == "knowledgeCommons-testuser"
    assert updated_user.email == "testuser@example.com"
    assert updated_user.user_profile.get("full_name") == "Test User"
    assert updated_user.user_profile.get("affiliations") == "Test University"
    assert (
        updated_user.user_profile.get("identifier_orcid") == "0000-0001-2345-6789"  # noqa: E501
    )
    assert json.loads(updated_user.user_profile.get("name_parts")) == {
        "first": "Test",
        "last": "User",
    }

    # Verify group membership
    user_roles = [role.name for role in user.roles]
    assert "knowledgeCommons---12345|member" in user_roles


@pytest.mark.skip(reason="Not implemented")
def test_user_data_sync_on_account_setup_already_linked(running_app, search_clear):
    """Test that the user's data is synced when already linked to KC IDP.

    The actual api call is mocked, so this tests that the api request is made
    and that the user data is updated in Invenio.
    """
    pass


@pytest.mark.skip(reason="Not implemented")
def test_user_data_sync_after_one_week(running_app, search_clear):
    """Test that the user's data is synced after one week (stale).

    The actual api call is mocked, so this tests that the api request is made
    and that the user data is updated in Invenio.
    """
    pass


@pytest.mark.skip(reason="Not implemented")
def test_group_data_sync_on_webhook(running_app, search_clear):
    """Test that the group data is synced when a webhook is received.

    The actual api call is mocked, so this tests that the api request is made
    and that the group data is updated in Invenio.
    """
    pass<|MERGE_RESOLUTION|>--- conflicted
+++ resolved
@@ -63,141 +63,6 @@
     raise NotImplementedError
 
 
-<<<<<<< HEAD
-@pytest.mark.parametrize(
-    "starting_email,user_data,groups_changes",
-    [
-        (
-            user_data_set["user1"]["email"],
-            user_data_set["user1"],
-            {
-                "added_groups": [
-                    "knowledgeCommons---12345|administrator",
-                    "knowledgeCommons---67891|member",
-                ],
-                "dropped_groups": [],
-                "unchanged_groups": [],
-            },
-        ),
-        (
-            "emailtobechanged@example.com",
-            user_data_set["user2"],
-            {
-                "added_groups": [],
-                "dropped_groups": [],
-                "unchanged_groups": [],
-            },
-        ),
-    ],
-)
-def test_do_user_data_update_task(
-    running_app,
-    appctx,
-    db,
-    user_factory: Callable,
-    starting_email: str,
-    user_data: dict,
-    groups_changes: dict,
-    user_data_to_remote_data: Callable,
-    requests_mock,
-    celery_worker,
-    search_clear,
-):
-    """Test that the do_user_data_update task does what it's supposed to do.
-
-    - It should return the correct data
-    - It should call the remote api if the user has an IDP
-    - It should update the user in the db if the user has an IDP
-    """
-    # Mock additional user data from the remote service
-    # api response
-    new_data_payload = user_data_to_remote_data(
-        user_data["saml_id"], user_data["email"], user_data
-    )
-    # Create a test user
-    u: AugmentedUserFixture = user_factory(
-        email=starting_email,
-        saml_src="knowledgeCommons",
-        saml_id=user_data["saml_id"],
-        new_remote_data=new_data_payload,
-    )
-    assert isinstance(u.user, User)
-    user = u.user
-    # strip the user_profile and username to make sure all the parts update
-    # otherwise identifier_kc_username and identifier_orcid as well as username
-    # will be set already at account creation time
-    user.user_profile = {}
-    user.username = None
-    current_accounts.datastore.commit()
-
-    user_id: int = user.id
-    assert user.username is None
-    assert user.email == starting_email
-    assert user.user_profile == {}
-    assert user.roles == []
-    assert isinstance(u.mock_adapter, Matcher)
-    mock_adapter: Matcher = u.mock_adapter
-    assert not mock_adapter.called
-    assert mock_adapter.call_count == 0
-
-    result: tuple[int, dict, list[str], dict] = do_user_data_update(
-        user_id=user_id, idp="knowledgeCommons", remote_id=user_data["saml_id"]
-    )
-    assert result[0] == user_id
-
-    # the result[1] is a dictionary of the updated user data (including only
-    # the changed keys and values).
-    expected_updated_data = {
-        "user_profile": {
-            "affiliations": user_data["institutional_affiliation"],
-            "full_name": user_data["name"],
-            "identifier_kc_username": user_data["saml_id"],
-            "identifier_orcid": user_data["orcid"],
-            "name_parts": (
-                '{"first": "'
-                + user_data["first_name"]
-                + '", "last": "'
-                + user_data["last_name"]
-                + '"}'
-            ),
-        },
-        "username": f"knowledgeCommons-{user_data['saml_id']}",
-    }
-    if starting_email != user_data["email"]:
-        expected_updated_data["email"] = user_data["email"]
-    assert result[1] == expected_updated_data
-    # the result[2] is a complete list of the updated user's group memberships.
-    assert result[2] == (
-        [f"knowledgeCommons---{g['id']}|{g['role']}" for g in user_data["groups"]]
-        if "groups" in user_data.keys() and user_data["groups"]
-        else []
-    )
-    # the result[3] is a dictionary of the changes to the user's group
-    # memberships (with the keys "added_groups", "dropped_groups", and
-    # "unchanged_groups").
-    assert result[3] == groups_changes
-    assert mock_adapter.called
-    assert mock_adapter.call_count == 1
-
-    # Check that the user data was updated in the db
-    user = current_accounts.datastore.get_user_by_id(user_id)
-    assert user.email == user_data["email"]
-    assert user.user_profile.get("full_name") == user_data["name"]
-    assert user.user_profile.get("identifier_kc_username") == user_data["saml_id"]
-    assert user.user_profile.get("identifier_orcid") == user_data["orcid"]
-    assert json.loads(user.user_profile.get("name_parts")) == {
-        "first": user_data["first_name"],
-        "last": user_data["last_name"],
-    }
-    assert [r.name for r in user.roles] == (
-        [f"knowledgeCommons---{g['id']}|{g['role']}" for g in user_data["groups"]]
-        if "groups" in user_data.keys()
-        else []
-    )
-
-
-=======
->>>>>>> f30e852b
 def test_user_data_sync_on_login(
     running_app,
     db,
@@ -238,14 +103,6 @@
     assert u.mock_adapter.called
     assert u.mock_adapter.call_count == 1
 
-<<<<<<< HEAD
-    assert u.user.email == user1_data["email"]
-    profile = u.user.user_profile
-    assert profile.get("full_name") == user1_data["name"]
-    assert profile.get("affiliations") == user1_data["institutional_affiliation"]  # noqa: E501
-    assert profile.get("identifier_orcid") == user1_data["orcid"]
-    assert profile.get("identifier_kc_username") == user1_data["saml_id"]
-=======
     assert u.user.email == profile_data["email"]
 
     profile: UserProfileDict = u.user.user_profile
@@ -255,7 +112,6 @@
     )  # noqa: E501
     assert profile.get("identifier_orcid") == profile_data["orcid"]
     assert profile.get("identifier_kc_username") == profile_data["saml_id"]
->>>>>>> f30e852b
     assert json.loads(profile.get("name_parts")) == {
         "first": profile_data["first_name"],
         "last": profile_data["last_name"],
@@ -395,12 +251,8 @@
     assert user.email == profile["email"]
     assert user.user_profile.get("full_name") == profile["name"]
     assert (
-<<<<<<< HEAD
-        user.user_profile.get("identifier_kc_username") == user1_data["saml_id"]  # noqa: E501
-=======
         user.user_profile.get("identifier_kc_username")
         == profile["saml_id"]  # noqa: E501
->>>>>>> f30e852b
     )  # noqa: E501
     assert user.user_profile.get("identifier_orcid") == profile["orcid"]
     assert json.loads(user.user_profile.get("name_parts")) == {
@@ -413,12 +265,8 @@
         "knowledgeCommons---67891|member",
     ]
     assert (
-<<<<<<< HEAD
-        user.user_profile.get("affiliations") == user1_data["institutional_affiliation"]  # noqa: E501
-=======
         user.user_profile.get("affiliations")
         == profile["institutional_affiliation"]  # noqa: E501
->>>>>>> f30e852b
     )
 
 
